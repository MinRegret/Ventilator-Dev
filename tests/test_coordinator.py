# TODO: this is a unit test, need to add integration test
import time
<<<<<<< HEAD
from unittest.mock import patch, Mock
=======
from vent.common.message import ControlSetting, ValueName
from vent.coordinator.coordinator import get_coordinator
from vent.controller.control_module import get_control_module
import numpy as np
>>>>>>> efdc9d62
import pytest
from vent.common.message import ControlSetting, ControlSettingName, SensorValues
from vent.controller.control_module import ControlModuleBase
from vent.coordinator.coordinator import get_coordinator
import random


<<<<<<< HEAD
class ControlModuleMock(ControlModuleBase):
    def __init__(self):
        self.control_setting = {name: ControlSetting(name, -1, -1, -1, -1) for name in (ControlSettingName.PIP,
                                                                                        ControlSettingName.PIP_TIME,
                                                                                        ControlSettingName.PEEP,
                                                                                        ControlSettingName.BREATHS_PER_MINUTE,
                                                                                        ControlSettingName.INSPIRATION_TIME_SEC)}

    def get_sensors(self):
        return SensorValues()

    def get_control(self, control_setting_name: ControlSettingName) -> ControlSetting:
        return self.control_setting[control_setting_name]

    def set_control(self, control_setting: ControlSetting):
        self.control_setting[control_setting.name] = control_setting


def mock_get_control_module(sim_mode):
    return ControlModuleMock()


@pytest.mark.parametrize("control_setting_name", [ControlSettingName.PIP,
                                                  ControlSettingName.PIP_TIME,
                                                  ControlSettingName.PEEP,
                                                  ControlSettingName.BREATHS_PER_MINUTE,
                                                  ControlSettingName.INSPIRATION_TIME_SEC])
@patch('vent.controller.control_module.get_control_module', mock_get_control_module, Mock())
def test_coordinator(control_setting_name):
=======
@pytest.mark.parametrize("control_setting_name", [ValueName.PIP,
                                                  ValueName.PIP_TIME,
                                                  ValueName.PEEP,
                                                  ValueName.BREATHS_PER_MINUTE,
                                                  ValueName.INSPIRATION_TIME_SEC])

def test_single_process_simulation(control_setting_name):
>>>>>>> efdc9d62
    coordinator = get_coordinator(single_process=True, sim_mode=True)
    t = time.time()
    v = random.randint(10, 100)
    v_min = v - 5
    v_max = v + 5

    # TODO: add test for start/stop
    # TODO: add test for test reference

    c = ControlSetting(name=control_setting_name, value=v, min_value=v_min, max_value=v_max, timestamp=t)
    coordinator.set_control(c)

    # TODO: this should be tight
    time.sleep(0.1)

    c_read = coordinator.get_control(control_setting_name)
    assert c_read.name == c.name
    assert c_read.value == c.value
    assert c_read.min_value == c.min_value
    assert c_read.max_value == c.max_value
    assert c_read.timestamp == c.timestamp<|MERGE_RESOLUTION|>--- conflicted
+++ resolved
@@ -1,33 +1,26 @@
 # TODO: this is a unit test, need to add integration test
 import time
-<<<<<<< HEAD
 from unittest.mock import patch, Mock
-=======
-from vent.common.message import ControlSetting, ValueName
+from vent.common.message import ControlSetting, ValueName, SensorValues
 from vent.coordinator.coordinator import get_coordinator
-from vent.controller.control_module import get_control_module
+from vent.controller.control_module import get_control_module, ControlModuleBase
 import numpy as np
->>>>>>> efdc9d62
 import pytest
-from vent.common.message import ControlSetting, ControlSettingName, SensorValues
-from vent.controller.control_module import ControlModuleBase
-from vent.coordinator.coordinator import get_coordinator
 import random
 
 
-<<<<<<< HEAD
 class ControlModuleMock(ControlModuleBase):
     def __init__(self):
-        self.control_setting = {name: ControlSetting(name, -1, -1, -1, -1) for name in (ControlSettingName.PIP,
-                                                                                        ControlSettingName.PIP_TIME,
-                                                                                        ControlSettingName.PEEP,
-                                                                                        ControlSettingName.BREATHS_PER_MINUTE,
-                                                                                        ControlSettingName.INSPIRATION_TIME_SEC)}
+        self.control_setting = {name: ControlSetting(name, -1, -1, -1, -1) for name in (ValueName.PIP,
+                                                                                        ValueName.PIP_TIME,
+                                                                                        ValueName.PEEP,
+                                                                                        ValueName.BREATHS_PER_MINUTE,
+                                                                                        ValueName.INSPIRATION_TIME_SEC)}
 
     def get_sensors(self):
         return SensorValues()
 
-    def get_control(self, control_setting_name: ControlSettingName) -> ControlSetting:
+    def get_control(self, control_setting_name: ValueName) -> ControlSetting:
         return self.control_setting[control_setting_name]
 
     def set_control(self, control_setting: ControlSetting):
@@ -38,22 +31,16 @@
     return ControlModuleMock()
 
 
-@pytest.mark.parametrize("control_setting_name", [ControlSettingName.PIP,
-                                                  ControlSettingName.PIP_TIME,
-                                                  ControlSettingName.PEEP,
-                                                  ControlSettingName.BREATHS_PER_MINUTE,
-                                                  ControlSettingName.INSPIRATION_TIME_SEC])
-@patch('vent.controller.control_module.get_control_module', mock_get_control_module, Mock())
-def test_coordinator(control_setting_name):
-=======
 @pytest.mark.parametrize("control_setting_name", [ValueName.PIP,
                                                   ValueName.PIP_TIME,
                                                   ValueName.PEEP,
                                                   ValueName.BREATHS_PER_MINUTE,
                                                   ValueName.INSPIRATION_TIME_SEC])
+                                                  
+@patch('vent.controller.control_module.get_control_module', mock_get_control_module, Mock())
 
-def test_single_process_simulation(control_setting_name):
->>>>>>> efdc9d62
+def test_coordinator(control_setting_name):
+
     coordinator = get_coordinator(single_process=True, sim_mode=True)
     t = time.time()
     v = random.randint(10, 100)
