""" Base classes & functions used throughout vent.io.devices
"""
from collections import OrderedDict
from vent.common.fashion import pigpio_command

import time
<<<<<<< HEAD
#import sys
#import platform
#
#if 'pytest' in sys.modules or platform.machine() == 'x86_64':
#    class pigpio_mock(object):
#        class pi_mock(object):
#            def __init__(self, *args, **kwargs):
#                pass
#
#        def __init__(self, *args, **kwargs):
#            self.pi = self.pi_mock(*args, **kwargs)
#
#
#    pigpio = pigpio_mock()
#else:
#    import pigpio

=======
import pigpio
>>>>>>> 942d06b5

class PigpioConnection(pigpio.pi):
    """ Subclass that extends pigpio.pi to throw an exception if there are issues connecting to the pigpio daemon."""

    def __init__(self, *args, **kwargs):
        """ Calls superclass init and checks if a connection was established; throws a RuntimeError if not.

        Args:
            *args: parameters to pass through like: pigpio.pi().__init__(*args)
            **kwargs: parameters to pass through like: pigpio.pi().__init__(**kwargs)
        """
        super().__init__(*args, **kwargs)
        if not self.connected:
            raise RuntimeError('Could not establish connection with pigpio daemon')


class IODeviceBase:
    """ Abstract base Class for pigpio handles (or whatever other GPIO library
    we end up using)

    Note: pigpio commands return -144 if an error is encountered while
    attempting to communicate with the demon. TODO would be to recognize
    when that occurs and handle it gracefully, i.e. kill the daemon,
    restart it, and reopen the python interface(s)
    """

    def __init__(self, pig: PigpioConnection = None):
        """ Initializes the pigpio python bindings object if necessary,
        and checks that it is actually running.

        Args:
            pig (PigpioConnection): pigpiod connection to use; if not specified, a new one is established
        """
        self._pig = pig if pig is not None else PigpioConnection(show_errors=False)
        self._handle = -1

    @property
    def pig(self) -> PigpioConnection:
        """ The pigpio python bindings object"""
        return self._pig

    @property
    def handle(self) -> int:
        """ Pigpiod handle associated with device (only for i2c/spi)"""
        return self._handle

    @property
    def pigpiod_ok(self) -> bool:
        """ Returns True if pigpiod is running and False if not"""
        return self.pig.connected

    def _close(self):
        """ Closes an I2C/SPI (or potentially Serial) connection"""
        if not self.pigpiod_ok or self.handle <= 0:
            return


class I2CDevice(IODeviceBase):
    """ A class wrapper for pigpio I2C handles. Defines several methods
    used for reading from and writing to device registers. Defines
    helper classes Register and ValueField for handling the
    manipulation of arbitrary registers.

    Note: The Raspberry Pi uses LE byte-ordering, while the outside
    world tends to use BE (at least, the sensors in use so far all do).
    Thus, bytes need to be swapped from native (LE) ordering to BE
    prior to being written to an i2c device, and bytes recieved need to
    be swapped from BE into native (LE). All methods except read_device
    and write_device perform this automatically. The methods read_device
    and write_device do NOT byteswap and return bytearrays rather than
    the unsigned 16-bit int used by the other read/write methods.
    """

    def __init__(self, i2c_address, i2c_bus, pig=None):
        """ Initializes pigpio bindings and opens i2c connection.

        Args:
            i2c_address (int): I2C address of the device. (e.g., `i2c_address=0x50`)
            i2c_bus (int): The I2C bus to use. Should probably be set to 1 on Raspberry Pi.
            pig (PigpioConnection): pigpiod connection to use; if not specified, a new one is established
        """
        super().__init__(pig)
        self._i2c_bus = i2c_bus
        self._open(i2c_bus, i2c_address)

    @pigpio_command
    def _open(self, i2c_bus, i2c_address):
        """ Opens i2c connection given i2c bus and address."""
        self._handle = self.pig.i2c_open(i2c_bus, i2c_address)

    @pigpio_command
    def _close(self):
        """ Extends superclass method. Checks that pigpiod is connected
        and if a handle has been set - if so, closes an i2c connection.
        """
        super()._close()
        self.pig.i2c_close(self.handle)

    @pigpio_command
    def read_device(self, count=2) -> tuple:
        """ Read a specified number of bytes directly from the the device without specifying or changing the register.
        Does NOT perform LE/BE conversion.

        Args:
            count (int): The number of bytes to read from the device.

        Returns:
            tuple: a tuple of the number of bytes read and a bytearray containing the bytes. If there was an error the
            number of bytes read will be less than zero (and will contain the error code).
        """
        return self.pig.i2c_read_device(self.handle, count)

    @pigpio_command
    def write_device(self, word, signed=False):
        """ Write 2 bytes to the device without specifying register. DOES perform LE/BE conversion.

        Args:
            word (int): The integer representation of the data to write.
            signed (bool): Whether or not `word` is signed.
        """
        self.pig.i2c_write_device(
            self.handle,
            native16_to_be(word, signed=signed)
        )

    @pigpio_command
    def read_register(self, register, signed=False) -> int:
        """ Read 2 bytes from the specified register and byteswap the result.

        Args:
            register (int): The index of the register to read.
            signed (bool): Whether or not the data to read is expected to be signed.

        Returns:
            int: integer representation of 16 bit register contents.
        """
        return be16_to_native(self.pig.i2c_read_i2c_block_data(
            self.handle,
            register,
            count=2
        ), signed=signed)

    @pigpio_command
    def write_register(self, register, word, signed=False):
        """ Write 2 bytes to the specified register. Byteswaps.

        Args:
            register (int): The index of the register to write to
            word (int): The unsigned 16 bit integer to write to the register (must be consistent with 'signed')
            signed (bool): Whether or not 'word' is signed
        """
        self.pig.i2c_write_i2c_block_data(
            self.handle,
            register,
            native16_to_be(word, signed=signed)
        )

    class Register:
        """ Describes a writable configuration register. Has dynamically
        defined attributes corresponding to the fields described by the
        passed arguments. Takes as arguments two tuples of equal length,
        the first of which names each field and the second being a tuple
        of tuples containing the (human readable) possible settings &
        values for each field.

        Note: The initializer reverses the fields & their values because
        a human reads the register, as drawn in the datasheet, from left
        to right - however, the fields furthest to the left are the most
        significant bits of the register.
        """

        def __init__(self, fields, values):
            """ Initializer which loads (dynamically defined) attributes from tuples.

            Args:
                fields (tuple): A tuple containing the names of the register's value fields
                values (tuple): A tuple of tuples containing the possible values for each value field. Length must match
                    the length of fields. If there are redundant values for a field specified in the datasheet, be sure
                    to include them. (e.g., a field takes values `A: 0b00`, `B: 0b01`, and `C: 0b10`; but the value for
                    `0b11` is either not specified by the datasheet or is listed redundantly as `C: 0b11` -> `values`
                    should list both the 3rd and 4th possible values as 'C' like so: ('A', 'B', 'C', 'C')
            """
            if len(fields) != len(values):
                raise ValueError('fields and values must contain the same number of elements')
            self.fields = fields
            offset = 0
            for fld, val in zip(reversed(fields), reversed(values)):
                setattr(
                    self,
                    fld,
                    self.ValueField(
                        offset,
                        len(val) - 1,
                        OrderedDict(zip(val, range(len(val))))
                    )
                )
                offset += (len(val) - 1).bit_length()

        def unpack(self, cfg) -> OrderedDict:
            """ Given the contents of a register in integer form, returns a dict of fields and their current settings.

            Args:
                cfg (int): An integer representing a possible configuration value for the register
            """
            return OrderedDict(zip(
                self.fields,
                (getattr(
                    getattr(self, field),
                    'unpack')(cfg) for field in self.fields)
            ))

        def pack(self, cfg, **kwargs) -> int:
            """ Given an initial integer representation of a register and an arbitrary number of field=value settings,
            returns an integer representation of the register incorporating the new settings.

            Args:
                cfg (int): An integer representing a possible configuration value for the register
                **kwargs: The register fields & values to patch into cfg. Takes keyword arguments of the form:
                    `field=value`
            """
            for field, value in kwargs.items():
                if hasattr(self, field) and value is not None:
                    cfg = getattr(getattr(self, field), 'insert')(cfg, value)
            return cfg

        class ValueField:
            """ Describes a configurable value field in a writable register."""

            def __init__(self, offset, mask, values):
                """ Instantiates a value field of a register given the bit offset, mask, and list of possible values.

                Args:
                    offset (int): The offset bits of the value field in the register, i.e. the distance from LSB
                    mask (int): integer representation of the value field mask (w/o offset)
                    values (OrderedDict): The possible values that the field can take.
                """
                self._offset = offset
                self._mask = mask
                self._values = values
                self._reversed_values = OrderedDict(map(reversed, self._values.items()))

            def unpack(self, cfg):
                """ Extracts the ValueField's setting from cfg & returns the result in a human readable form.

                Args:
                    cfg (int): An integer representing a possible configuration value for the register
                """
                return self._reversed_values[self.extract(cfg)]

            def extract(self, cfg) -> int:
                """ Extracts setting from passed 16-bit config & returns integer representation.

                Args:
                    cfg (int): An integer representing a possible configuration value for the register
                """
                return (cfg & (self._mask << self._offset)) >> self._offset

            def pack(self, value) -> int:
                """ Takes a human-readable ValueField setting and returns the corresponding bit-shifted integer.

                Args:
                    value (int): The integer representation of `value` bit-shifted by the ValueField's offset

                Returns:
                    int: The integer representation of the ValueField setting according to `value`
                """
                if value not in self._values.keys():
                    raise ValueError("ValueField must be one of: {}".format(self._values.keys()))
                return self._values[value] << self._offset

            def insert(self, cfg, value) -> int:
                """ Validates and performs bitwise replacement with the human-readable ValueField setting and integer
                representation of the register configuration.

                Args:
                    cfg (int): An integer representing a possible configuration value for the register
                    value (object): The human readable representation of the desired ValueField setting. Must match a
                        value in ValueField._values; if not, throws a ValueError

                Returns:
                    int: The integer representation of the Register's configuration with the value of ValueField patched
                        according the `value`
                """
                if value not in self._values.keys():
                    raise ValueError("ValueField must be one of: {}".format(self._values.keys()))
                return (cfg & ~(self._mask << self._offset)) | (self._values[value] << self._offset)


class SPIDevice(IODeviceBase):
    """ A class wrapper for pigpio SPI handles. Not really implemented. """

    def __init__(self, channel, baudrate, pig=None):
        """ Instantiates an SPIDevice on SPI `channel` with `baudrate` and, optionally, `pigpio.pi = pig`.

        Args:
            channel (int): The SPI channel
            baudrate (int): SPI baudrate
            pig (PigpioConnection): pigpiod connection to use; if not specified, a new one is established
        """
        super().__init__(pig=pig)
        self._open(channel, baudrate)

    @pigpio_command
    def _open(self, channel, baudrate):
        """ Opens an SPI connection and sets the pigpiod handle.

        Args:
            channel (int): The SPI channel
            baudrate (int): SPI baudrate
        """
        self._handle = self.pig.spi_open(channel, baudrate)

    @pigpio_command
    def _close(self):
        """ Extends superclass method. Checks that pigpiod is connected and if a handle has been set - if so, closes an
        SPI connection.
        """
        super()._close()
        self.pig.spi_close(self.handle)


class ADS1115(I2CDevice):
    """ ADS1115 16 bit, 4 Channel Analog to Digital Converter.
    Datasheet:
     http://www.ti.com/lit/ds/symlink/ads1114.pdf?ts=1587872241912

    Default Values:
     Default configuration for vent:     0xC3E3
     Default configuration on power-up:  0x8583
    """
    _DEFAULT_ADDRESS = 0x48
    _DEFAULT_VALUES = {'MUX': 0, 'PGA': 4.096, 'MODE': 'SINGLE', 'DR': 860}
    _TIMEOUT = 1
    """ Address Pointer Register (write-only) """
    _POINTER_FIELDS = ('P',)
    _POINTER_VALUES = (
        (
            'CONVERSION',
            'CONFIG',
            'LO_THRESH',
            'HIGH_THRESH'
        ),
    )

    """ Config Register (R/W) """
    _CONFIG_FIELDS = (
        'OS',
        'MUX',
        'PGA',
        'MODE',
        'DR',
        'COMP_MODE',
        'COMP_POL',
        'COMP_LAT',
        'COMP_QUE'
    )
    _CONFIG_VALUES = (
        ('NO_EFFECT', 'START_CONVERSION'),
        ((0, 1), (0, 3), (1, 3), (2, 3), 0, 1, 2, 3),
        (6.144, 4.096, 2.048, 1.024, 0.512, 0.256, 0.256, 0.256),
        ('CONTINUOUS', 'SINGLE'),
        (8, 16, 32, 64, 128, 250, 475, 860),
        ('TRADIONAL', 'WINDOW'),
        ('ACTIVE_LOW', 'ACTIVE_HIGH'),
        ('NONLATCHING', 'LATCHING'),
        (1, 2, 3, 'DISABLE')
    )
    USER_CONFIGURABLE_FIELDS = ('MUX', 'PGA', 'MODE', 'DR')
    """ Note:
    The Conversion Register is read-only and contains a 16bit
    representation of the requested value (provided the conversion is
    ready).

    The Lo-thresh & Hi-thresh Registers are not Utilized here. However,
    their function and usage are described in the datasheet. Should you
    want to extend the functionality implemented here.
    """

    def __init__(self, address=_DEFAULT_ADDRESS, i2c_bus=1, pig=None):
        """ Initializes registers: Pointer register is write only,
        config is R/W. Sets initial value of _last_cfg to what is
        actually on the ADS.Packs default settings into _cfg, but does
        not actually write to ADC - that occurs when read_conversion()
        is called.

        Args:
            address (int): I2C address of the device. (e.g., `i2c_address=0x48`)
            i2c_bus (int): The I2C bus to use. Should probably be set to 1 on Raspberry Pi.
            pig (PigpioConnection): pigpiod connection to use; if not specified, a new one is established
        """
        super().__init__(address, i2c_bus, pig)
        self.pointer = self.Register(self._POINTER_FIELDS, self._POINTER_VALUES)
        self._config = self.Register(self._CONFIG_FIELDS, self._CONFIG_VALUES)
        self._last_cfg = self._read_last_cfg()
        self._cfg = self._config.pack(cfg=self._last_cfg, **self._DEFAULT_VALUES)

    def read_conversion(self, **kwargs) -> float:
        """ Returns a voltage (expressed as a float) corresponding to a channel on the ADC.
        The channel to read from, along with the gain, mode, and sample rate of the conversion may be may be  specified
        as optional parameters. If read_conversion() is called with no parameters, the resulting voltage corresponds to
        the channel last read from and the same conversion settings.

        Args:
            MUX: The pin to read from in single channel mode: e.g., `0, 1, 2, 3`
                or, a tuple of pins over which to make a differential reading.
                e.g., `(0, 1), (0, 3), (1, 3), (2, 3)`
            PGA: The full scale voltage (FSV) corresponding to a programmable gain setting.
                e.g., `(6.144, 4.096, 2.048, 1.024, 0.512, 0.256, 0.256, 0.256)`
            MODE: Whether to set the ADC to continuous conversion mode, or operate in single-shot mode.
                e.g., `'CONTINUOUS', 'SINGLE'`
            DR: The data rate to make the conversion at; units: samples per second.
                e.g., `8, 16, 32, 64, 128, 250, 475, 860`
        """
        return (
                self._read_conversion(**kwargs)
                * self.config.PGA.unpack(self.cfg) / 32767
        )

    def print_config(self) -> OrderedDict:
        """ Returns the human-readable configuration for the next read.

        Returns:
            OrderedDict: an ordered dictionary of the form {field: value}, ordered from MSB -> LSB
        """
        return self.config.unpack(self.cfg)

    @property
    def config(self):
        """ Returns the Register object of the config register.

        Returns:
            vent.io.devices.I2CDevice.Register: The Register object initialized for the ADS1115.
        """
        return self._config

    @property
    def cfg(self) -> int:
        """ Returns the contents (as a 16-bit unsigned integer) of the configuration that will be written to the config
        register when read_conversion() is next called.
        """
        return self._cfg

    def _read_conversion(self, **kwargs) -> int:
        """ Backend for read_conversion. Returns the contents of the 16-bit conversion register as an unsigned integer.

        If no parameters are passed, one of two things can happen:

            1)  If the ADC is in single-shot (mode='SINGLE') conversion
                mode, _last_cfg is written to the config register; once
                the ADC indicates it is ready, the contents of the
                conversion register are read and the result is returned.
            2)  If the ADC is in CONTINUOUS mode, the contents of the
                conversion register are read immediately and returned.

        If any of channel, gain, mode, or data_rate are specified as
        parameters, a new _cfg is packed and written to the config
        register; once the ADC indicates it is ready, the contents of
        the conversion register are read and the result is returned.

        Note: In continuous mode, data can be read from the conversion
        register of the ADS1115 at any time and always reflects the
        most recently completed conversion. So says the datasheet.

        Args:
            **kwargs: see documentation of vent.io.devices.ADS1115.read_conversion
        """
        self._cfg = self._config.pack(cfg=self.cfg, **kwargs)
        mode = self.print_config()['MODE']
        if self._cfg != self._last_cfg or mode == 'SINGLE':
            self.write_register(self.pointer.P.pack('CONFIG'), self.cfg)
            self._last_cfg = self.cfg
            data_rate = self._config.DR.unpack(self.cfg)
            while not (self._ready() or mode == 'CONTINUOUS'):
                # TODO: Needs timout
                tick = time.time()
                while (time.time() - tick) < (1 / data_rate):
                    pass  # TODO: implement asyncio.sleep()
        return self.read_register(self.pointer.P.pack('CONVERSION'), signed=True)

    def _read_last_cfg(self) -> int:
        """ Reads the config register and returns the contents as a 16-bit unsigned integer;
        updates internal record _last_cfg.
        """
        self._last_cfg = self.read_register(self.pointer.P.pack('CONFIG'))
        return self._last_cfg

    def _ready(self) -> bool:
        """ Return status of ADC conversion; True indicates the conversion is complete and the results ready to be read.
        """
        return bool(self.read_register(self.pointer.P.pack('CONFIG')) >> 15)


class ADS1015(ADS1115):
    """ ADS1015 16 bit, 4 Channel Analog to Digital Converter.
    Datasheet:
      http://www.ti.com/lit/ds/symlink/ads1015.pdf?&ts=1589228228921

    Basically the same device as the ADS1115, except has 12 bit resolution instead of 16, and has different (faster)
    data rates. The difference in data rates is handled by overloading _CONFIG_VALUES. The difference in resolution is
    irrelevant for implementation.
    """

    _DEFAULT_ADDRESS = 0x48
    _DEFAULT_VALUES = {'MUX': 0, 'PGA': 4.096, 'MODE': 'SINGLE', 'DR': 3300}

    """ Address Pointer Register (write-only) """
    _POINTER_FIELDS = ('P',)
    _POINTER_VALUES = (
        (
            'CONVERSION',
            'CONFIG',
            'LO_THRESH',
            'HIGH_THRESH'
        ),
    )

    """ Config Register (R/W) """
    _CONFIG_FIELDS = (
        'OS',
        'MUX',
        'PGA',
        'MODE',
        'DR',
        'COMP_MODE',
        'COMP_POL',
        'COMP_LAT',
        'COMP_QUE'
    )
    _CONFIG_VALUES = (
        ('NO_EFFECT', 'START_CONVERSION'),
        ((0, 1), (0, 3), (1, 3), (2, 3), 0, 1, 2, 3),
        (6.144, 4.096, 2.048, 1.024, 0.512, 0.256, 0.256, 0.256),
        ('CONTINUOUS', 'SINGLE'),
        (128, 250, 490, 920, 1600, 2400, 3300, 3300),  # This one is different
        ('TRADIONAL', 'WINDOW'),
        ('ACTIVE_LOW', 'ACTIVE_HIGH'),
        ('NONLATCHING', 'LATCHING'),
        (1, 2, 3, 'DISABLE')
    )
    USER_CONFIGURABLE_FIELDS = ('MUX', 'PGA', 'MODE', 'DR')

    def __init__(self, address=_DEFAULT_ADDRESS, i2c_bus=1, pig=None):
        """ See: vent.io.devices.ADS1115.__init__
        """
        super().__init__(address=address, i2c_bus=i2c_bus, pig=pig)


def be16_to_native(data, signed=False) -> int:
    """ Unpacks a bytes-like object respecting big-endianness of outside world and returns an int according to signed.

    Args:
        data: bytes-like object. The data to be unpacked & converted
        signed (bool): Whether or not `data` is signed
    """
    return int.from_bytes(data[1][:2], 'big', signed=signed)


def native16_to_be(word, signed=False) -> bytes:
    """ Packs an int into bytes after swapping endianness.

    Args:
        signed (bool): Whether or not `data` is signed
        word (int): The integer representation to converted and packed into bytes
    """
    return word.to_bytes(2, 'big', signed=signed)<|MERGE_RESOLUTION|>--- conflicted
+++ resolved
@@ -4,27 +4,7 @@
 from vent.common.fashion import pigpio_command
 
 import time
-<<<<<<< HEAD
-#import sys
-#import platform
-#
-#if 'pytest' in sys.modules or platform.machine() == 'x86_64':
-#    class pigpio_mock(object):
-#        class pi_mock(object):
-#            def __init__(self, *args, **kwargs):
-#                pass
-#
-#        def __init__(self, *args, **kwargs):
-#            self.pi = self.pi_mock(*args, **kwargs)
-#
-#
-#    pigpio = pigpio_mock()
-#else:
-#    import pigpio
-
-=======
 import pigpio
->>>>>>> 942d06b5
 
 class PigpioConnection(pigpio.pi):
     """ Subclass that extends pigpio.pi to throw an exception if there are issues connecting to the pigpio daemon."""
