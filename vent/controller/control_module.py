import time
import typing
from typing import List
import threading
import numpy as np
import copy
from collections import deque
import pdb
from itertools import count

import vent.io as io

from vent.common.message import SensorValues, ControlValues, ControlSetting, DerivedValues
from vent.common.loggers import init_logger, DataLogger
from vent.common.values import CONTROL, ValueName
from vent.common.utils import timeout
from vent.alarm import ALARM_RULES, AlarmType, AlarmSeverity, Alarm
from vent import prefs


class ControlModuleBase:
    """Abstract controller class for simulation/hardware.

    1. General notes:
    All internal variables fall in three classes, denoted by the beginning of the variable:
        - "COPY_varname": These are copies (see 1.) that are regularly sync'ed with internal variables.
        - "__varname":    These are variables only used in the ControlModuleBase-Class
        - "_varname":     These are variables used in derived classes.

    2. Set and get values.
    Internal variables should only to be accessed though the set_ and get_ functions.
        These functions act on COPIES of internal variables ("__" and "_"), that are sync'd every few
        iterations. How often this is done is adjusted by the variable
        self._NUMBER_CONTROLL_LOOPS_UNTIL_UPDATE. To avoid multiple threads manipulating the same 
        variables at the same time, every manipulation of "COPY_" is surrounded by a thread lock.

    Public Methods:
        - get_sensors():                     Returns a copy of the current sensor values.
        - get_alarms():                      Returns a List of all alarms, active and logged
        - get_control(ControlSetting):       Sets a controll-setting. Is updated at latest within self._NUMBER_CONTROLL_LOOPS_UNTIL_UPDATE
        - get_past_waveforms():              Returns a List of waveforms of pressure and volume during at the last N breath cycles, N<self. _RINGBUFFER_SIZE, AND clears this archive.
        - get_target_waveform():             Returns a step-wise linear target waveform, as defined by the current settings.
        - start():                           Starts the main-loop of the controller
        - stop():                            Stops the main-loop of the controller
        - set_control():                     Set the control

    """

    def __init__(self, pid_control: bool = True, save_logs: bool = False, flush_every: int = 10):
        """

        Args:
            save_logs (bool):  whether sensor data and controls should be saved with the :class:`.DataLogger`
            flush_every (int): flush and rotate logs every n breath cycles
        """

        self.logger = init_logger(__name__)
        self.logger.info('controller init')

        #####################  Algorithm/Program parameters  ##################
        # Hyper-Parameters
        # TODO: These should probably all (or whichever make sense) should be args to __init__ -jls
        self._LOOP_UPDATE_TIME                   = prefs.get_pref('CONTROLLER_LOOP_UPDATE_TIME')    # Run the main control loop every 0.01 sec
        self._NUMBER_CONTROLL_LOOPS_UNTIL_UPDATE = prefs.get_pref('CONTROLLER_LOOPS_UNTIL_UPDATE')      # After every 10 main control loop iterations, update COPYs.
        self._RINGBUFFER_SIZE                    = prefs.get_pref('CONTROLLER_RINGBUFFER_SIZE')     # Maximum number of breath cycles kept in memory
        self._save_logs                          = save_logs   # Keep logs in a file
        self._FLUSH_EVERY                        = flush_every

        #########################  Control management  #########################

        # This is what the machine has controll over:
        self.__control_signal_in  = 0              # State of a valve on the inspiratory side - could be a proportional valve.
        self.__control_signal_out = 0              # State of a valve on the exspiratory side - this is open/close i.e. value in (0,1)
        self._pid_control_flag    = pid_control    # Default is: use PID control
        #self.__KP                 = 0            # The weights for the the PID terms -- was 4
        #self.__KI                 = 2
        #self.__KD                 = 0
        #self.__PID_OFFSET         = 0

        # Internal Control variables. "SET" indicates that this is set.
        self.__SET_PIP       = CONTROL[ValueName.PIP].default                     # Target PIP pressure
        self.__SET_PIP_TIME  = CONTROL[ValueName.PIP_TIME].default                # Target time to reach PIP in seconds
        self.__SET_PEEP      = CONTROL[ValueName.PEEP].default                    # Target PEEP pressure
        self.__SET_PEEP_TIME = CONTROL[ValueName.PEEP_TIME].default               # Target time to reach PEEP from PIP plateau
        self.__SET_BPM       = CONTROL[ValueName.BREATHS_PER_MINUTE].default      # Target breaths per minute
        self.__SET_I_PHASE   = CONTROL[ValueName.INSPIRATION_TIME_SEC].default    # Target duration of inspiratory phase

        # Derived internal control variables - fully defined by numbers above
        try:
            self.__SET_CYCLE_DURATION = 60 / self.__SET_BPM
        except Exception as e:
            # TODO: raise alert
            self.logger.exception(f'Couldnt set cycle duration, setting to 20. __SET_BPM: {self.__SET_BPM}\nGot exception:\n    {e}')
            self.__SET_CYCLE_DURATION = 20

        self.__SET_E_PHASE        = self.__SET_CYCLE_DURATION - self.__SET_I_PHASE
        self.__SET_T_PLATEAU      = self.__SET_I_PHASE - self.__SET_PIP_TIME
        self.__SET_T_PEEP         = self.__SET_E_PHASE - self.__SET_PEEP_TIME

        #########################  Alarm management  #########################

        # Alarm management; controller can only react to High airway pressure alarm, and report Hardware problems
        self.HAPA = None
        self.TECHA = [] # type: typing.List[Alarm]
        self.limit_hapa = ALARM_RULES[AlarmType.HIGH_PRESSURE].conditions[0][1].limit # TODO: Jonny write method to get limits from alarm manager
        self.cough_duration = prefs.get_pref('COUGH_DURATION')
        self.breath_pressure_drop = 1 #prefs.get_pref('XXXXX')   #pressure drop below peep that is detected as an attempt to breath.

        self.sensor_stuck_since = None

        #########################  Data management  #########################

        # These are measurements from the last breath cycle.
        self._DATA_PIP = None         # Measured value of PIP
        self._DATA_PIP_PLATEAU = None # Measured pressure of the plateau
        self._DATA_PIP_TIME = None    # Measured time of reaching PIP plateau
        self._DATA_PEEP = None        # Measured valued of PEEP
        self._DATA_PEEP_TIME = None   # Measured time of reaching PEEP
        self._DATA_I_PHASE = None     # Measured duration of inspiratory phase
        self.__DATA_LAST_PEEP = None  # Last time of PEEP - by definition end of breath cycle
        self._DATA_BPM = None         # Measured breathing rate, by definition 60sec / length_of_breath_cycle
        self._DATA_VTE = None         # Maximum air displacement in last breath cycle
        self._DATA_P = 0              # Last measurements of the proportional term for PID-control
        self._DATA_I = 0              # Last measurements of the integral term for PID-control
        self._DATA_D = 0              # Last measurements of the differential term for PID-control
        self._DATA_BREATH_COUNT = 0   # Total number of breaths/id of current breath cycle
        self._breath_counter = count() # threadsafe counter

        # Parameters to keep track of breath-cycle
        self._cycle_start = time.time()
        self.__cycle_waveform = np.array([[0, 0, 0]])                            # To build up the current cycle's waveform
        self.__cycle_waveform_archive = deque(maxlen = self._RINGBUFFER_SIZE)          # An archive of past waveforms.
        self.__pipflip = False
        
        # These are measurements that change from timepoint to timepoint
        self._DATA_PRESSURE = 0
        self._DATA_VOLUME   = 0
        self._DATA_OXYGEN   = 0
        self._DATA_Qout     = 0           # Measurement of the airflow out
        self._DATA_dpdt     = 0           # Current sample of the rate of change of pressure dP/dt in cmH2O/sec
        self.__DATA_old     = None
        self._last_update   = time.time()
        self._flow_list = deque(maxlen = 500)          # An archive of past flows, to calculate background flow out

        ############### Initialize COPY variables for threads  ##############
        # COPY variables that later updated on a regular basis
        self.COPY_sensor_values = None # empty SensorValues can no longer be instantiated -jls

        ###########################  Threading init  #########################
        # Run the start() method as a thread
        self._loop_counter = 0
        self._running = threading.Event()
        self._running.clear()
        self._lock = threading.Lock()
        self._initialize_set_to_COPY()

        # self.__thread = threading.Thread(target=self._start_mainloop, daemon=True)
        # self.__thread.start()
        self.__thread = None

        ############################# Logging ################################
        # Create an instance of the DataLogger class
        self.dl = None
        if self._save_logs:
            try:
                self.dl = DataLogger()
            except OSError as e:
                # raised if not enough space
                self.logger.exception(f'couldnt start data logger, not saving logs. Got exception\n    {e}')
                self._save_logs = False

        ####################### Internal health checks ###########################
        self._time_last_contact = time.time()
        self._critical_time     = prefs.get_pref('HEARTBEAT_TIMEOUT')           #If Controller has not received set/get within the last 200 ms, it gets nervous.

    def __del__(self):
        if self._save_logs:
            self.dl.close_logfile()

    def _initialize_set_to_COPY(self):
        with self._lock:
        # Copy of the SET variables for threading.
            self.COPY_SET_PIP       = self.__SET_PIP 
            self.COPY_SET_PIP_TIME  = self.__SET_PIP_TIME
            self.COPY_SET_PEEP      = self.__SET_PEEP
            self.COPY_SET_PEEP_TIME = self.__SET_PEEP_TIME
            self.COPY_SET_BPM       = self.__SET_BPM
            self.COPY_SET_I_PHASE   = self.__SET_I_PHASE

    def _sensor_to_COPY(self):
        # These variables have to come from the hardware
        self._lock.acquire()
        # Make sure you have acquire and release!
        self._lock.release()
        pass

    def _controls_from_COPY(self):
        # Update SET variables
        with self._lock:
            #Update values
            self.__SET_PIP       = self.COPY_SET_PIP
            self.__SET_PIP_TIME  = self.COPY_SET_PIP_TIME
            self.__SET_PEEP      = self.COPY_SET_PEEP
            self.__SET_PEEP_TIME = self.COPY_SET_PEEP_TIME
            self.__SET_BPM       = self.COPY_SET_BPM
            self.__SET_I_PHASE   = self.COPY_SET_I_PHASE

        #Update derived values
        try:
            self.__SET_CYCLE_DURATION = 60 / self.__SET_BPM
            #TODO: raise alert
        except:
            self.__SET_CYCLE_DURATION = 20

        self.__SET_E_PHASE = self.__SET_CYCLE_DURATION - self.__SET_I_PHASE
        self.__SET_T_PLATEAU = self.__SET_I_PHASE - self.__SET_PIP_TIME
        self.__SET_T_PEEP = self.__SET_E_PHASE - self.__SET_PEEP_TIME

    def __analyze_last_waveform(self):
        ''' This goes through the last waveform, and updates VTE, PEEP, PIP, PIP_TIME, I_PHASE, FIRST_PEEP and BPM.'''
        if len(self.__cycle_waveform_archive) > 1:  # Only if there was a previous cycle
            data = self.__cycle_waveform_archive[-1]
            phase = data[:, 0]
            pressure = data[:, 1]
            mean_pressure = np.mean(pressure)
            volume = data[:, 2]

            self._DATA_VTE = np.max(volume) - np.min(volume)

            # get the pressure niveau heuristically (much faster than fitting)
            # 20/80 percentile of pressure values below/above mean
            # Assumption: waveform is mostly between both plateaus
            if np.isfinite(mean_pressure):
                self._DATA_PEEP = np.percentile(pressure[ pressure < mean_pressure], 20 )
                self._DATA_PIP_PLATEAU  = np.percentile(pressure[ pressure > mean_pressure], 80 )
                self._DATA_PIP  = np.percentile(pressure[ pressure > mean_pressure], 95 )             #PIP is defined as the maximum, here 95% to account for outliers
                self._DATA_PIP_TIME = phase[np.min(np.where(pressure > self._DATA_PIP_PLATEAU*0.9))]
                self._DATA_PEEP_TIME = phase[np.min(np.where(pressure < self._DATA_PEEP))]
                self._DATA_I_PHASE = phase[np.max(np.where(pressure > self._DATA_PIP_PLATEAU*0.9))]
            else:
                self._DATA_PEEP = np.nan
                self._DATA_PIP_PLATEAU  = np.nan
                self._DATA_PIP  = np.nan
                self._DATA_PIP_TIME = np.nan
                self._DATA_PEEP_TIME = np.nan
                self._DATA_I_PHASE = np.nan

            # and measure the breaths per minute
            try:
                self._DATA_BPM = 60. / phase[-1]  # 60 sec divided by the duration of last waveform, exception if this was 0.
            except:
                self.logger.warning(f'Couldnt calculate BPM, phase was {phase[-1]}. setting as nan')
                self._DATA_BPM = np.nan

            if self._save_logs:
                #And the control value instance
                derived_values = DerivedValues(
                    timestamp        = time.time(),
                    breath_count     = self._DATA_BREATH_COUNT,
                    I_phase_duration = self._DATA_I_PHASE,
                    pip_time         = self._DATA_PIP_TIME,
                    peep_time        = self._DATA_PEEP_TIME,
                    pip              = self._DATA_PIP,
                    pip_plateau      = self._DATA_PIP_PLATEAU,
                    peep             = self._DATA_PEEP, 
                    vte              = self._DATA_VTE
                )
                #And save both
                self.dl.store_derived_data(derived_values)

    def get_sensors(self) -> SensorValues:
        # Make sure to return a copy of the instance
        with self._lock:
            cp = copy.copy(self.COPY_sensor_values)
        self._time_last_contact = time.time()
        return cp

    def get_alarms(self) -> typing.Union[None, typing.Tuple[Alarm]]:
        """
        Returns alarms, by time of occurance:
        """
        with self._lock:
            hapa = self.HAPA
            techa = self.TECHA

        # return a tuple of alarms if there are any.
        if (hapa is not None) and (len(techa)>0):
            ret = (hapa, techa)
        elif hapa is not None:
            ret = (hapa,)
        elif len(techa)>0:
            ret = (techa,)
        else:
            ret = None

        if ret is not None:
            self.logger.debug(f'Returning alarms {ret}')

        return ret

    def set_control(self, control_setting: ControlSetting):
        ''' Updates the entry of COPY contained in the control settings'''


        if control_setting.value is not None:
            with self._lock:
                if control_setting.name == ValueName.PIP:
                    self.COPY_SET_PIP = control_setting.value
                elif control_setting.name == ValueName.PIP_TIME:
                    self.COPY_SET_PIP_TIME = control_setting.value
                elif control_setting.name == ValueName.PEEP:
                    self.COPY_SET_PEEP = control_setting.value
                elif control_setting.name == ValueName.BREATHS_PER_MINUTE:
                    self.COPY_SET_BPM = control_setting.value
                elif control_setting.name == ValueName.INSPIRATION_TIME_SEC:
                    self.COPY_SET_I_PHASE = control_setting.value
                elif control_setting.name == ValueName.PEEP_TIME:
                    self.COPY_SET_PEEP_TIME = control_setting.value
                else:
                    self.logger.warning(f'Could not set control {control_setting.name}, no corresponding variable in controller')
                    return

                if self._save_logs:
                    self.dl.store_control_command(control_setting)

        # PIP will pass the HAPA limit in the max_value parameter
        if control_setting.name == ValueName.PIP:
            if control_setting.max_value is not None:
                with self._lock:
                    self.limit_hapa = control_setting.max_value


        self._time_last_contact = time.time()


    def get_control(self, control_setting_name: ValueName) -> ControlSetting:
        ''' Gets values of the COPY of the control settings. '''



        with self._lock:
            if control_setting_name == ValueName.PIP:
                return_value = ControlSetting(control_setting_name, self.COPY_SET_PIP)
            elif control_setting_name == ValueName.PIP_TIME:
                return_value = ControlSetting(control_setting_name, self.COPY_SET_PIP_TIME)
            elif control_setting_name == ValueName.PEEP:
                return_value = ControlSetting(control_setting_name, self.COPY_SET_PEEP)
            elif control_setting_name == ValueName.BREATHS_PER_MINUTE:
                return_value = ControlSetting(control_setting_name, self.COPY_SET_BPM)
            elif control_setting_name == ValueName.INSPIRATION_TIME_SEC:
                return_value = ControlSetting(control_setting_name, self.COPY_SET_I_PHASE)
            elif control_setting_name == ValueName.PEEP_TIME:
                return_value = ControlSetting(control_setting_name, self.COPY_SET_PEEP_TIME)
            else:
                self.logger.warning(
                    f'Could not get control {control_setting_name}, no corresponding variable in controller')
                return_value = None

        self._time_last_contact = time.time()
        return return_value

    def __get_PID_error(self, ytarget, yis, dt, RC):
        """
        Calculates the three terms for PID control. Also takes a timestep "dt" on which the integral-term is smoothed.
        Args:
            ytarget: target value
            yis:     current values
            dt:      timestep
        """
        error_new = ytarget - yis                   # New value of the error

        #RC = 0.250 # Time constant in seconds
        s = dt / (dt + RC)
        self._DATA_I = self._DATA_I + s*(error_new - self._DATA_I)     # Integral term on some timescale RC  -- TODO: If used, for real system, add integral windup
        self._DATA_D = self._DATA_D + s*(error_new - self._DATA_P - self._DATA_D)
        self._DATA_P = error_new

    def __calculate_control_signal_in(self):
        """
        Calculated the PID control signal with the error terms and the three gain parameters.
        """
        self.__control_signal_in  = 0            # Some setting for the maximum flow.
        self.__control_signal_in +=  self.__KP*self._DATA_P
        self.__control_signal_in +=  self.__KI*self._DATA_I
        self.__control_signal_in +=  self.__KD*self._DATA_D
        self.__control_signal_in +=  self.__PID_OFFSET
        #self.__control_signal_in = min(90, self.__control_signal_in) #maximum flow setting

    def _get_control_signal_in(self):
        ''' This is the controlled signal on the inspiratory side '''
        return self.__control_signal_in

    def _get_control_signal_out(self):
        ''' This is the control signal (open/close) on the expiratory side '''
        return self.__control_signal_out

    def _control_reset(self):
        ''' Resets the internal controller cycle to zero, i.e. this breath cycle re-starts.'''
        self._cycle_start = time.time()

    def __test_for_alarms(self):
        """
        Implements tests that are to be executed in the main control loop:
            - Test for HAPA
            - Test for Technical Alert, making sure sensor values are plausible
            - Test for Technical Alert, make sure continuous in contact
        Currently: Alarms are time.time() of first occurance.
        """
        # for now, assume UI will send updates, we init from the default value
        # jonny will implement means of getting limits from alarm manager
        #limit_hapa =
        limit_max_flows = 10            # If flows above that, hardware cannot be correct.
        limit_max_pressure = 100        # If pressure above that, hardware cannot be correct.
        limit_max_stuck_sensor = 0.2    # 200 ms, jonny, wherever you want this number to live 

        #### First: Check for High Airway Pressure (HAPA)
        if self._DATA_PRESSURE > self.limit_hapa:
            if self.HAPA is None:
                self.HAPA = Alarm(AlarmType.HIGH_PRESSURE,
                                  AlarmSeverity.HIGH,
                                  time.time(),
                                  value=self._DATA_PRESSURE)
            if time.time() - self.HAPA.start_time > self.cough_duration:       # 100 ms active to avoid being triggered by coughs
                self.__SET_PIP = 30                 # Default: PIP to 30
                for i in range(5):                   # Make sure to send this command for 100ms -> release pressure immediately
                    self.__control_signal_out = 1
                    self.__control_signal_in  = 0
                    time.sleep(0.02)
                print("HAPA has been triggered")
                self.logger.warning(f'Triggered HAPA at ' + str(self._DATA_PRESSURE))
            else:
                print("Transient high pressure; probably a cough.")
        else:
            self.HAPA = None

        #### Second: Check for Technical Alerts via data plausibility:
        #  ->  Measurements change over time, and are in a plausible range
        if self.__DATA_old is None:
            self.__DATA_old = [self._DATA_OXYGEN, self._DATA_Qout, self._DATA_PRESSURE]
            inputs_dont_change = False 
        else:
            inputs_dont_change = (self._DATA_OXYGEN == self.__DATA_old[0]) or \
                                 (self._DATA_Qout == self.__DATA_old[1]) or \
                                 (self._DATA_PRESSURE == self.__DATA_old[2])
            self.__DATA_old = [self._DATA_OXYGEN, self._DATA_Qout, self._DATA_PRESSURE]

        if inputs_dont_change:
            if self.sensor_stuck_since == None:
                self.sensor_stuck_since = time.time()                # If inputs are stuck, remember the time.
                time_elapsed = 0
            else:
                time_elapsed = time.time() - self.sensor_stuck_since   # If happened again, how long?

            if time_elapsed > limit_max_stuck_sensor and not any([a.alarm_type == AlarmType.SENSORS_STUCK for a in self.TECHA]):
                    self.TECHA.append(Alarm(
                        AlarmType.SENSORS_STUCK,
                        AlarmSeverity.TECHNICAL,
                    ))
        else:
            self.sensor_stuck_since = None                           # If ok, reset sensor_stuck


        data_implausible = (self._DATA_OXYGEN < 0 or self._DATA_OXYGEN > 100) or \
                           (self._DATA_Qout < 0 or self._DATA_Qout > limit_max_flows) or \
                           (self._DATA_PRESSURE < 0 or self._DATA_PRESSURE > limit_max_pressure)
        if data_implausible:
            if not any([a.alarm_type == AlarmType.BAD_SENSOR_READINGS for a in self.TECHA]):
                self.TECHA.append(Alarm(
                    AlarmType.BAD_SENSOR_READINGS,
                    AlarmSeverity.TECHNICAL,
                ))

        #### Third: Make sure that updates are coming in in a regular basis
        #
        last_contact = self._time_last_contact - time.time()
        if last_contact > self._critical_time:
            if not any([a.alarm_type == AlarmType.MISSED_HEARTBEAT for a in self.TECHA]):
                self.TECHA.append(Alarm(
                    AlarmType.MISSED_HEARTBEAT,
                    AlarmSeverity.TECHNICAL,
                    message=f"Controller has not heard from coordinator in {last_contact}"
                ))

        #self.TECHA = time.time()  # Technical alert, but continue running hoping for the best

    def _control_update(self, dt):
        """
        This selects between PID and state control. If other controllers are to be implemented, add here.
        """
        if self._pid_control_flag:
            self._PID_update(dt)
        else:
            self._STATECONTROL_update(dt)

    def __start_new_breathcycle(self):
        """
        This has to be executed when the next breath cycles starts
        """
        self._DATA_BREATH_COUNT = next(self._breath_counter)
        if len(self.__cycle_waveform) > 1:
            self.__cycle_waveform_archive.append( self.__cycle_waveform )
        self.__cycle_waveform = np.array([[0, self._DATA_PRESSURE, self._DATA_VOLUME]])
        self.__analyze_last_waveform()    # Analyze last waveform
        self._sensor_to_COPY()            # Get the fit values from the last waveform directly into sensor values

        if self._save_logs and self._DATA_BREATH_COUNT % self._FLUSH_EVERY == 0:
            self.dl.flush_logfile()        # If we kept records, flush the data from the previous breath cycle
            self.dl.rotation_newfile()     # And Check whether we run out of space for the logger

    def _STATECONTROL_update(self, dt):
        ''' 
        This instantiates the state control algorithms.
        During the breathing cycle, it goes through the four states:
           1) Rise to PIP
           2) Sustain PIP pressure
           3) Quick fall to PEEP
           4) Sustaint PEEP pressure
        Once the cycle is complete, it checks the cycle for any alarms, and starts a new one.
        A record of pressure/volume waveforms is kept and saved
        '''

        now = time.time()
        cycle_phase = now - self._cycle_start
        next_cycle = False

        self._DATA_VOLUME += dt * self._DATA_Qout  # Integrate what has happened within the last few seconds from the measurements of the flow out

        if cycle_phase < self.__SET_PIP_TIME:
            self.__control_signal_in = 0                                                       # STATE CONTROL: to PIP, air in as fast as possible
            self.__control_signal_out = 0
            if self._DATA_PRESSURE > self.__SET_PIP:
                self.__control_signal_in = 0

        elif cycle_phase < self.__SET_I_PHASE:                                                           # then, we control PIP
            self.__control_signal_in = 0                                                             # STATE CONTROL: keep PIP plateau, let air in if below
            self.__control_signal_out = 0
            if self._DATA_PRESSURE < self.__SET_PIP:
                self.__control_signal_in = 20
            # if self._DATA_PRESSURE > self.__SET_PIP:
            #     self.__control_signal_out = 1

        elif cycle_phase < self.__SET_PEEP_TIME + self.__SET_I_PHASE:                                     # then, we drop pressure to PEEP
            self.__control_signal_in = 0
            self.__control_signal_out = 1
            # if self._DATA_PRESSURE < self.__SET_PEEP:
            #     self.__control_signal_out = 0

        elif cycle_phase < self.__SET_CYCLE_DURATION:                                                     # and control around PEEP
            self.__control_signal_in = 5                                      # trust the PEEP valve; gentle flow in
            self.__control_signal_out = 1
            # if self._DATA_PRESSURE < self.__SET_PEEP:
            #     self.__control_signal_in = np.inf
            # if self._DATA_PRESSURE > self.__SET_PEEP:
            #     self.__control_signal_out = 1

        else:
            self._cycle_start = time.time()  # New cycle starts
            self._DATA_VOLUME = 0            # ... start at zero volume in the lung
            self._DATA_dpdt    = 0            # and restart the rolling average for the dP/dt estimation
            next_cycle = True


        self.__test_for_alarms()
        if next_cycle:                        # if a new breath cycle has started
            self.__start_new_breathcycle()
        else:
            self.__cycle_waveform = np.append(self.__cycle_waveform, [[cycle_phase, self._DATA_PRESSURE, self._DATA_VOLUME]], axis=0)
        if self._save_logs:
            self.__save_values()

    def _PID_update(self, dt):
        ''' 
        This instantiates the PID control algorithms.
        During the breathing cycle, it goes through the four states:
           1) Rise to PIP, while controlling dP/dt
           2) Sustain PIP pressure
           3) Quick fall to PEEP while controlling dP/dt
           4) Sustaint PEEP pressure
        Once the cycle is complete, it checks the cycle for any alarms, and starts a new one.
        A record of pressure/volume waveforms is kept and saved
        '''
        PEEP_VALVE_SET = True

        now = time.time()
        cycle_phase = now - self._cycle_start
        next_cycle = False
        
        self._DATA_VOLUME += dt * self._DATA_Qout  # Integrate what has happened within the last few seconds from flow out

        #self.__SET_PIP_TIME = 0.5*self.__SET_I_PHASE

        '''if cycle_phase < self.__SET_PIP_TIME:
            self.__KP = 1
            self.__KI = 2
            self.__KD = 0
            #target_pressure = cycle_phase*(self.__SET_PIP*1.1 - self.__SET_PEEP) / self.__SET_PIP_TIME  + self.__SET_PEEP
            target_pressure = self.__SET_PIP
            self.__PID_OFFSET = 0
            self.__get_PID_error(yis = self._DATA_PRESSURE, ytarget = target_pressure, dt = dt, RC = 0.5)
            self.__calculate_control_signal_in()
            self.__control_signal_out = 0   # close out valve
            #if self._DATA_PRESSURE > self.__SET_PIP:
            #    self.__control_signal_in = 0'''


        rampflow = self.__SET_PIP_TIME
        
        if cycle_phase < self.__SET_I_PHASE:

            if self.__pipflip == False and self._DATA_PRESSURE < self.__SET_PIP:
                self.__PID_OFFSET = rampflow*np.cos(-cycle_phase*self.__SET_PEEP_TIME*np.pi/2) #np.round(np.exp(-cycle_phase / (0.1*self.__SET_I_PHASE)))
                self.__KP = 0#max(0,4*np.exp(-cycle_phase / (0.15*self.__SET_I_PHASE)))
                self.__KI = 0#6*(1-np.exp(-cycle_phase / (0.25*self.__SET_I_PHASE)))
                self.__KD = 0#max(0,0*np.exp(-cycle_phase / (0.15*self.__SET_I_PHASE)))
            else:
                self.__PID_OFFSET = 0
                self.__KP = 0
                self.__KI = 2
                self.__KD = 0
                self.__pipflip = True;
            self.__get_PID_error(yis = self._DATA_PRESSURE, ytarget = self.__SET_PIP, dt = dt, RC = 1)
            self.__calculate_control_signal_in()
            self.__control_signal_out = 0 
            # if self._DATA_PRESSURE > self.__SET_PIP+2:                                              
            #     self.__control_signal_out = 1                                                        # if exceeded, we open the exhaust valve
            # else:
            #     self.__control_signal_out = 0                                                        # close out valve

        elif cycle_phase < self.__SET_PEEP_TIME + self.__SET_I_PHASE:                                     # then, we drop pressure to PEEP

            if PEEP_VALVE_SET:
                self.__control_signal_in = 0 
                self.__control_signal_out = 1

            else:
                target_pressure = self.__SET_PIP - (cycle_phase - self.__SET_I_PHASE) * (self.__SET_PIP - self.__SET_PEEP) / self.__SET_PEEP_TIME
                self.__get_PID_error(yis = self._DATA_PRESSURE, ytarget = target_pressure, dt = dt)
                self.__calculate_control_signal_in()
                self.__control_signal_out =  1
                if self._DATA_PRESSURE < self.__SET_PEEP:
                    self.__control_signal_out = 0

        elif cycle_phase < self.__SET_CYCLE_DURATION:

            if PEEP_VALVE_SET:
                #self.__control_signal_in = 5                                        # Controlled by mechanical peep valve, gentle flow in
                self.__control_signal_out = 1
                self.__control_signal_in = 20 *(1 - np.exp( 5*((self.__SET_PEEP_TIME + self.__SET_I_PHASE) - cycle_phase )) )
            else:
                self.__get_PID_error(yis = self._DATA_PRESSURE, ytarget = self.__SET_PEEP, dt = dt)
                self.__calculate_control_signal_in()
                if self._DATA_PRESSURE > self.__SET_PEEP + 0.5:
                    self.__control_signal_out = 1
                else:
                    self.__control_signal_out = 0

            if self._DATA_PRESSURE < self.__SET_PEEP - self.breath_pressure_drop:  #breath!
                print("Autonomous breath detected; starting next cycle.")
                self._cycle_start = time.time()  # New cycle starts
                self._DATA_VOLUME = 0            # ... start at zero volume in the lung
                self._DATA_dpdt    = 0            # and restart the rolling average for the dP/dt estimation
                next_cycle = True

        else:
            self._cycle_start = time.time()  # New cycle starts
            self._DATA_VOLUME = 0            # ... start at zero volume in the lung
            self._DATA_dpdt    = 0            # and restart the rolling average for the dP/dt estimation
            next_cycle = True
            self.__pipflip = False

        self.__test_for_alarms()
        if next_cycle:                        # if a new breath cycle has started
            self.__start_new_breathcycle()
            self.__pipflip = False
        else:
            self.__cycle_waveform = np.append(self.__cycle_waveform, [[cycle_phase, self._DATA_PRESSURE, self._DATA_VOLUME]], axis=0)
        if self._save_logs:
            self.__save_values()

    def __save_values(self):
        """
            Small helper function to store key parameters in the main PID control loop
        """
        # Make the sensor value instance
        sensor_values =  SensorValues(vals={
        ValueName.PIP.name                  : self._DATA_PIP,
        ValueName.PEEP.name                 : self._DATA_PEEP,
        ValueName.FIO2.name                 : self._DATA_OXYGEN,
        ValueName.PRESSURE.name             : self._DATA_PRESSURE,
        ValueName.VTE.name                  : self._DATA_VTE,
        ValueName.BREATHS_PER_MINUTE.name   : self._DATA_BPM,
        ValueName.INSPIRATION_TIME_SEC.name : self._DATA_I_PHASE,
        ValueName.FLOWOUT.name              : self._DATA_Qout,
        'timestamp'                         : time.time(),
        'loop_counter'                      : self._loop_counter,
        'breath_count'                      : self._DATA_BREATH_COUNT
        })

        #And the control value instance
        control_values = ControlValues(
            control_signal_in = self.__control_signal_in,
            control_signal_out = self.__control_signal_out,
        )

        #And save both
        self.dl.store_waveform_data(sensor_values, control_values)

    def get_past_waveforms(self):
        # Returns a list of past waveforms.
        # Format:
        #     Returns a list of [Nx3] waveforms, of [time, pressure, volume]
        #     Most recent entry is waveform_list[-1]
        # Note:
        #     After calling this function, archive is emptied!
        with self._lock:
            archive = list( self.__cycle_waveform_archive ) # Make sure to return a copy as a list
            self.__cycle_waveform_archive = deque(maxlen = self._RINGBUFFER_SIZE)
            self.__cycle_waveform_archive.append(archive[-1])
        self._time_last_contact = time.time()
        return archive

    def get_target_waveform(self):
        """
        Returns the target waveform, drawn as a sketch of a stepwise linear function
        Format is time-points, pressure values - to be connected with straight lines
                ______
               /      \                         <- Sketch waveform of single breath cycle
              /        \
             /          \____________
        
             ^  ^     ^  ^           ^
             A  B     C  D           E           <- Critical time points

        """
        with self._lock:
            wv = (
            (0, self.__SET_PEEP),                                            # A: start of the waveform
            (self.__SET_PIP_TIME, self.__SET_PIP),                           # B: reaching PIP within PIP_TIME
            (self.__SET_I_PHASE, self.__SET_PIP),                            # C: keeping the plateau during I_Phase
            (self.__SET_PEEP_TIME + self.__SET_I_PHASE, self.__SET_PEEP),    # D: reaching PEEP within PEEP TIME
            (self.__SET_CYCLE_DURATION, self.__SET_PEEP))                    # E: Cycle ends
        self._time_last_contact = time.time()
        return wv

    def _start_mainloop(self):
        # This will depend on simulation or reality
        pass   

    def start(self):
        self._time_last_contact = time.time()
        if self.__thread is None or not self.__thread.is_alive():  # If the previous thread has been stopped, make a new one.
            self._running.set()
            self.__thread = threading.Thread(target=self._start_mainloop, daemon=True)
            self.__thread.start()
        else:
            print("Main Loop already running.")

    def stop(self):
        self._time_last_contact = time.time()
        if self.__thread is not None and self.__thread.is_alive():
            self._running.clear()
        else:
            print("Main Loop is not running.")

        if self._save_logs:               # If we kept records, flush the data
            self.dl.close_logfile()

    def interrupt(self):
        """
        If a controller seems stuck, this makes a new thread, and starts the main loop.
        No parameters should have changed.
        """
        # try to clear existing threading event first to kill thread.
        self._running.clear()
        # try releasing existing lock first in case it was stuck
        self._lock.release()

        # make new threading objects
        self._running = threading.Event()           # New thread
        self._running.clear()
        self._lock = threading.Lock()
        self._running.set()

        if self.__thread.is_alive():
            self.logger.exception('tried to kill thread and failed')
            return

        self.__thread = threading.Thread(target=self._start_mainloop, daemon=True)
        try:
            self.__thread.start()
        except:
            pass
            #TODO RAISE ALERT FOR UI

    def is_running(self):
        self._time_last_contact = time.time()
        # TODO: this should be better thread-safe variable
        return self._running.is_set()

    def get_heartbeat(self):
        """
        Returns a heart-beat of the controller, i.e. the internal loop counter
        """
        self._time_last_contact = time.time()
        return self._loop_counter

    def do_pid_control(self):
        if self._pid_control_flag:
            print("Already running PID control.")
        self._pid_control_flag = True
        self._time_last_contact = time.time()

    def do_state_control(self):
        if not self._pid_control_flag:
            print("Already running State control.")
        self._pid_control_flag = False
        self._time_last_contact = time.time()



class ControlModuleDevice(ControlModuleBase): 
    """
    Controlling Hardware.
    """
    # Implement ControlModuleBase functions
    def __init__(self, pid_control = False, save_logs = True, flush_every = 10, config_file = None):
        """
        Args:
            config_file (string): Path to device config file, e.g. 'vent/io/config/dinky-devices.ini'
        """
        ControlModuleBase.__init__(self, pid_control, save_logs, flush_every)
        self.HAL = io.Hal(config_file)
        self._sensor_to_COPY()

        # Current settings of the valves to avoid unneccesary hardware queries
        self.current_setting_ex = self.HAL.setpoint_ex
        self.current_setting_in = self.HAL.setpoint_in
    def __del__(self):
        self.set_valves_standby()           # First set valves to default
        ControlModuleBase.__del__(self)     # and del the base


    def _sensor_to_COPY(self):
        # And the sensor measurements
        self._get_HAL() 

        with self._lock:
          self.COPY_sensor_values = SensorValues(vals={
              ValueName.PIP.name                  : self._DATA_PIP,
              ValueName.PEEP.name                 : self._DATA_PEEP,
              ValueName.FIO2.name                 : self._DATA_OXYGEN,
              ValueName.PRESSURE.name             : self._DATA_PRESSURE,
              ValueName.VTE.name                  : self._DATA_VTE,
              ValueName.BREATHS_PER_MINUTE.name   : self._DATA_BPM,
              ValueName.INSPIRATION_TIME_SEC.name : self._DATA_I_PHASE,
              ValueName.FLOWOUT.name              : self._DATA_Qout,
              'timestamp'                         : time.time(),
              'loop_counter'                      : self._loop_counter,
              'breath_count'                      : self._DATA_BREATH_COUNT
          })
            
<<<<<<< HEAD
    #@timeout
=======
    # @timeout
>>>>>>> 59a7df8c
    def _set_HAL(self, valve_open_in, valve_open_out):
        """
        Set Controls with HAL, decorated with a timeout.
        """
        if self.current_setting_in is not max(min(100, int(valve_open_in)), 0):
            self.HAL.setpoint_in = max(min(100, int(valve_open_in)), 0)
            self.current_setting_in = max(min(100, int(valve_open_in)), 0)

        if self.current_setting_ex is not valve_open_out:
            self.current_setting_ex = valve_open_out
            self.HAL.setpoint_ex =  valve_open_out
    
<<<<<<< HEAD
    #@timeout
=======
    # @timeout
>>>>>>> 59a7df8c
    def _get_HAL(self):
        """
        Get sensor values from HAL, decorated with timeout.
        """
<<<<<<< HEAD
        glitchcatcher = False

        if not glitchcatcher:
            self._DATA_PRESSURE = self.HAL.pressure
            self._DATA_Qout     = 0#self.HAL.flow_ex
            self._DATA_OXYGEN   = 0#self.HAL.oxygen        
        else:
            pp = self.HAL.pressure
            # if np.abs( pp  - self._DATA_PRESSURE ) < 5: # This is not a glitch, save it
            self._DATA_PRESSURE = pp

            pq = 0#self.HAL.flow_ex
            if np.abs( pq  - self._DATA_Qout ) < 5:     # This is not a glitch, use it.
                 # ... estimate the baseline flow during expiration with a rankfilter (baseline of air that bypasses patient)
                 # This has to be subtracted from flow_ex to integrate VTE
                if time.time() - self._cycle_start > self.COPY_SET_I_PHASE:
                    self._flow_list.append(pq)
                    Qbaseline = np.percentile(self._flow_list, 5 )       
                else:
                    Qbaseline = 0
                self._DATA_Qout = pq - Qbaseline

            po = 0#self.HAL.oxygen
            # if np.abs(po - self._DATA_OXYGEN ) < 5:     # This is not a glitch, use it.
            self._DATA_OXYGEN = po
=======

        self._DATA_PRESSURE = self.HAL.pressure
        self._DATA_Qout     = 0 # self.HAL.flow_ex
        self._DATA_OXYGEN   = 0 # self.HAL.oxygen
        
        # pq = self.HAL.flow_ex
        # # ... estimate the baseline flow during expiration with a rankfilter (baseline of air that bypasses patient)
        # # This has to be subtracted from flow_ex to integrate VTE
        # if time.time() - self._cycle_start > self.COPY_SET_I_PHASE:
        #     self._flow_list.append(pq)
        #     Qbaseline = np.percentile(self._flow_list, 5 )       
        # else:
        #     Qbaseline = 0
        #     self._DATA_Qout = pq - Qbaseline

>>>>>>> 59a7df8c


    def set_valves_standby(self):
        """
        This returns valves back to normal setting (in: closed, out: open)
        """
        self.logger.info('Valves to stand-by.')
        print("Valve settings back to stand-by.")
        self._set_HAL(valve_open_in = 0, valve_open_out = 1)  # Defined state to make sure that it does not pop up.

    def _start_mainloop(self):
        # start running, this should be run as a thread! 
        # Compare to initialization in Base Class!
        self.logger.info('MainLoop: start')

        update_copies = self._NUMBER_CONTROLL_LOOPS_UNTIL_UPDATE

        while self._running.is_set():
            self._loop_counter += 1
            now = time.time()
            dt = now - self._last_update                            # Time sincle last cycle of main-loop

            if dt > CONTROL[ValueName.BREATHS_PER_MINUTE].default / 4:                                                      # TODO: RAISE HARDWARE ALARM, no update should be so long
                self.logger.warning("MainLoop: Update too long: " + str(dt))
                print("Restarted cycle.")
                self._control_reset()
                dt = self._LOOP_UPDATE_TIME
            
            self._get_HAL()                                          # Update pressure and flow measurement
            self._control_update(dt = dt)                            # With that, calculate controls
            valve_open_in  = self._get_control_signal_in()           #    -> Inspiratory side: get control signal for PropValve
            valve_open_out = self._get_control_signal_out()          #    -> Expiratory side: get control signal for Solenoid
            self._set_HAL(valve_open_in, valve_open_out)             # And set values.

            self._last_update = now

            if update_copies == 0:
                self._controls_from_COPY()     # Update controls from possibly updated values as a chunk
                self._sensor_to_COPY()         # Copy sensor values to COPY
                update_copies = self._NUMBER_CONTROLL_LOOPS_UNTIL_UPDATE
            else:
                update_copies -= 1

        # # get final values on stop
        self._controls_from_COPY()  # Update controls from possibly updated values as a chunk
        self._sensor_to_COPY()  # Copy sensor values to COPY
        self.set_valves_standby()


class Balloon_Simulator:
    '''
    Physics simulator for inflating balloon with a PEEP valve

    For math, see https://en.wikipedia.org/wiki/Two-balloon_experiment
    '''

    def __init__(self, peep_valve):
        # Hard parameters for the simulation
        self.max_volume = 6    # Liters  - 6?
        self.min_volume = 1.5  # Liters - baloon starts slightly inflated.
        self.PC = 40           # Proportionality constant that relates pressure to cm-H2O
        self.P0 = 0            # Baseline/Minimum pressure.
        self.leak = True

        self.fio2 = 60

        # Dynamical parameters - these are the initial conditions
        self.current_flow     = 0  # in unit  liters/sec

        self.set_Qin          = 0  # set flow of a prop valve on inspiratory side      -- liters/second
        self.Qin              = 0  # exact flow of a prop valve on inspiratory side    -- liters/second

        self.set_Qout         = 0  # 0|max - setting of an solenoid on expiratory side -- liters/second
        self.Qout             = 0  # exact flow through the solenoid

        self.current_pressure = 0  # in unit  cm-H2O
        self.r_real = (3 * self.min_volume / (4 * np.pi)) ** (1 / 3)  # size of the lung
        self.current_volume = self.min_volume                         # in unit  liters
        self.peep_valve = peep_valve

    def get_pressure(self):
        return self.current_pressure

    def get_volume(self):
        return self.current_volume

    def set_flow_in(self, Qin, dt):
        self.set_Qin = Qin

        Qin_clip = np.min([Qin, 2])                # Flows have to be positive, and reasonable. Nothing here is faster that 2 l/s
        Qin_clip = np.max([Qin_clip, 0])
        self.Qin     = Qin_clip                    # Assume the set-value is also the true value for prop

    def set_flow_out(self, Qout, dt):
        self.set_Qout = Qout

        Qout_clip = np.min([Qout, 2])                    # Flows have to be positive, and reasonable. Nothing here is faster that 2 l/s
        Qout_clip = np.max([Qout_clip, 0])
        difference_pressure = self.current_pressure - 0  # Convention: outside is "0"
        conductance = 0.05*Qout_clip                     # This should be in the range of ~1 liter/s for typical max pressure differences
        if self.current_pressure > self.peep_valve:      # Action of the PEEP valve
            self.Qout = difference_pressure * conductance    # Target for flow out
        else:
            self.Qout = 0

    def update(self, dt):  # Performs an update of duration dt [seconds]

        if dt<1:                                        # This is the simulation, so not quite so important,
            # self.current_flow = self.Qin - self.Qout     # But no update should take longer than that
            s = dt / (0.050*np.abs(self.current_flow)  + dt)
            self.current_flow = self.current_flow + s * ((self.Qin - self.Qout) - self.current_flow)

            self.current_volume += self.current_flow * dt

            # if self.leak:
            #     RC = self.fio2/10  # pulled 5 sec out of my hat
            #     s = dt / (RC + dt)
            #     self.current_volume = self.current_volume + s * (self.min_volume - self.current_volume)

            # This is from the baloon equation, uses helper variable (the baloon radius)
            self.r_real = (3 * self.current_volume / (4 * np.pi)) ** (1 / 3)
            r0 = (3 * self.min_volume / (4 * np.pi)) ** (1 / 3)

            new_pressure = self.P0 + (self.PC / (r0 ** 2 * self.r_real)) * (1 - (r0 / self.r_real) ** 6)
            self.current_pressure = new_pressure

            # o2 fluctuations modelled as OUprocess
            self.fio2 = self.OUupdate(self.fio2, dt=dt, mu=60, sigma=5, tau=1)
        else:
            self._reset()
            print(self.current_pressure)


    def OUupdate(self, variable, dt, mu, sigma, tau):
        '''
        This is a simple function to produce an OU process.
        It is used as model for fluctuations in measurement variables.
        inputs:
        variable:   float     value at previous time step
        dt      :   timestep
        mu      :   mean
        sigma   :   noise amplitude
        tau     :   time scale
        returns:
        new_variable :  value of "variable" at next time step
        '''
        dt = max(dt, 0.05)  #Make sure this doesn't go haywire if anything hangs. Max 50ms
        sigma_bis = sigma * np.sqrt(2. / tau)
        sqrtdt = np.sqrt(dt)
        new_variable = variable + dt * (-(variable - mu) / tau) + sigma_bis * sqrtdt * np.random.randn()
        return new_variable

    def _reset(self):
        ''' resets the ballon to standard parameters. '''
        self.set_Qin          = 0
        self.Qin              = 0
        self.set_Qout         = 0
        self.Qout             = 0
        self.current_pressure = 0
        self.r_real = (3 * self.min_volume / (4 * np.pi)) ** (1 / 3)
        self.current_volume = self.min_volume

class ControlModuleSimulator(ControlModuleBase):
    """
    Controlling Simulation.
    """
    # Implement ControlModuleBase functions
    def __init__(self, simulator_dt = None, peep_valve_setting = 5):
        """
        Args:
            simulator_dt (None, float): if None, simulate dt at same rate controller updates.
                if ``float`` , fix dt updates with this value but still update at _LOOP_UPDATE_TIME
        """
        ControlModuleBase.__init__(self, pid_control = True, save_logs = False)
        self.Balloon = Balloon_Simulator(peep_valve = peep_valve_setting)          # This is the simulation
        self._sensor_to_COPY()

        self.simulator_dt = simulator_dt

    def __del__(self):
        ControlModuleBase.__del__(self)
        self.set_valves_standby()

    def set_valves_standby(self):
        pass

    def __SimulatedPropValve(self, x, dt):
        '''
        This simulates the action of a proportional valve.
        Flow-current-curve eye-balled from the datasheet of SMC PVQ31-5G-23-01N  
        
        x:  Input current [mA]
        dt: Time since last setting in seconds [for the LP filter]
        '''
        y = 3*x
        flow_new = 1.0*(np.tanh(0.03*(y - 130)) + 1)
        if y>170:
            flow_new = 1.72  #Maximum, ~100 l/min
        if y<0:
            flow_new = 0
        return flow_new

    def __SimulatedSolenoid(self, x):
        '''
        Depending on x, set flow to a binary value.
        Here: flow is either 0 or 1l/sec
        '''
        if x > 0:
            return 1
        else:
            return 0

    def _sensor_to_COPY(self):
        # And the sensor measurements
        with self._lock:
            self.COPY_sensor_values = SensorValues(vals={
              ValueName.PIP.name                  : self._DATA_PIP,
              ValueName.PEEP.name                 : self._DATA_PEEP,
              ValueName.FIO2.name                 : self.Balloon.fio2,
              ValueName.PRESSURE.name             : self.Balloon.current_pressure,
              ValueName.VTE.name                  : self._DATA_VTE,
              ValueName.BREATHS_PER_MINUTE.name   : self._DATA_BPM,
              ValueName.INSPIRATION_TIME_SEC.name : self._DATA_I_PHASE,
              ValueName.FLOWOUT.name              : self._DATA_Qout,
              'timestamp'                  : time.time(),
              'loop_counter'             : self._loop_counter,
              'breath_count': self._DATA_BREATH_COUNT
            })

    def _start_mainloop(self):
        # start running, this should be run as a thread! 
        # Compare to initialization in Base Class!

        update_copies = self._NUMBER_CONTROLL_LOOPS_UNTIL_UPDATE
        self.logger.info("MainLoop: start")
        while self._running.is_set():
            # time.sleep(self._LOOP_UPDATE_TIME)
            self._loop_counter += 1
            now = time.time()
            if self.simulator_dt:
                dt = self.simulator_dt
            else:
                dt = now - self._last_update                            # Time sincle last cycle of main-loop
                if dt > 0.2:                                            # TODO: RAISE HARDWARE ALARM, no update should take longer than 0.5 sec
                    self.logger.warning("MainLoop: Update too long: " + str(dt))
                    print("Restarted cycle.")
                    self._control_reset()
                    self.Balloon._reset()
                    dt = self._LOOP_UPDATE_TIME

            self.Balloon.update(dt = dt)                            # Update the state of the balloon simulation
            self._DATA_PRESSURE = self.Balloon.get_pressure()       # Get a pressure measurement from balloon and tell controller             --- SENSOR 1

            self._control_update(dt = dt)                               # Update the PID Controller

            x = self._get_control_signal_in()                       # Inspiratory side: get control signal for PropValve
            Qin = self.__SimulatedPropValve(x, dt = dt)             # And calculate the produced flow Qin

            y = self._get_control_signal_out()                      # Expiratory side: get control signal for Solenoid
            Qout = self.__SimulatedSolenoid(y)                      # Set expiratory flow rate, Qout

            self.Balloon.set_flow_in(Qin, dt = dt)                  # Set the flow rates for the Balloon simulator
            self.Balloon.set_flow_out(Qout, dt = dt)

            self._DATA_Qout = self.Balloon.Qout                     # Tell controller the expiratory flow rate, _DATA_Qout                    --- SENSOR 2
            self._last_update = now

            if update_copies == 0:
                self._controls_from_COPY()     # Update controls from possibly updated values as a chunk
                self._sensor_to_COPY()         # Copy sensor values to COPY
                update_copies = self._NUMBER_CONTROLL_LOOPS_UNTIL_UPDATE
            else:
                update_copies -= 1

        # # get final values on stop
        self._controls_from_COPY()  # Update controls from possibly updated values as a chunk
        self._sensor_to_COPY()  # Copy sensor values to COPY




def get_control_module(sim_mode=False, simulator_dt = None):
    """
    Generates control module.
    Args:
        sim_mode (bool): if ``true``: returns simulation, else returns hardware
    """

    if sim_mode == True:
        return ControlModuleSimulator(simulator_dt = simulator_dt)
    else:
        return ControlModuleDevice(pid_control = True, save_logs = True, flush_every = 1, config_file = 'vent/io/config/devices.ini')<|MERGE_RESOLUTION|>--- conflicted
+++ resolved
@@ -859,11 +859,7 @@
               'breath_count'                      : self._DATA_BREATH_COUNT
           })
             
-<<<<<<< HEAD
-    #@timeout
-=======
     # @timeout
->>>>>>> 59a7df8c
     def _set_HAL(self, valve_open_in, valve_open_out):
         """
         Set Controls with HAL, decorated with a timeout.
@@ -876,43 +872,12 @@
             self.current_setting_ex = valve_open_out
             self.HAL.setpoint_ex =  valve_open_out
     
-<<<<<<< HEAD
-    #@timeout
-=======
+
     # @timeout
->>>>>>> 59a7df8c
     def _get_HAL(self):
         """
         Get sensor values from HAL, decorated with timeout.
         """
-<<<<<<< HEAD
-        glitchcatcher = False
-
-        if not glitchcatcher:
-            self._DATA_PRESSURE = self.HAL.pressure
-            self._DATA_Qout     = 0#self.HAL.flow_ex
-            self._DATA_OXYGEN   = 0#self.HAL.oxygen        
-        else:
-            pp = self.HAL.pressure
-            # if np.abs( pp  - self._DATA_PRESSURE ) < 5: # This is not a glitch, save it
-            self._DATA_PRESSURE = pp
-
-            pq = 0#self.HAL.flow_ex
-            if np.abs( pq  - self._DATA_Qout ) < 5:     # This is not a glitch, use it.
-                 # ... estimate the baseline flow during expiration with a rankfilter (baseline of air that bypasses patient)
-                 # This has to be subtracted from flow_ex to integrate VTE
-                if time.time() - self._cycle_start > self.COPY_SET_I_PHASE:
-                    self._flow_list.append(pq)
-                    Qbaseline = np.percentile(self._flow_list, 5 )       
-                else:
-                    Qbaseline = 0
-                self._DATA_Qout = pq - Qbaseline
-
-            po = 0#self.HAL.oxygen
-            # if np.abs(po - self._DATA_OXYGEN ) < 5:     # This is not a glitch, use it.
-            self._DATA_OXYGEN = po
-=======
-
         self._DATA_PRESSURE = self.HAL.pressure
         self._DATA_Qout     = 0 # self.HAL.flow_ex
         self._DATA_OXYGEN   = 0 # self.HAL.oxygen
@@ -926,8 +891,6 @@
         # else:
         #     Qbaseline = 0
         #     self._DATA_Qout = pq - Qbaseline
-
->>>>>>> 59a7df8c
 
 
     def set_valves_standby(self):
