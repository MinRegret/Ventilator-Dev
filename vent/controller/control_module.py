import time
from typing import List
import threading
import numpy as np
import copy
from collections import deque
import pdb
from itertools import count

import vent.io as io

from vent.common.message import SensorValues, ControlValues, ControlSetting
from vent.common.logging import init_logger, DataLogger
from vent.common.values import CONTROL, ValueName
from vent.alarm import AlarmSeverity, Alarm


class ControlModuleBase:
    """This is an abstract class for controlling simulation and hardware.

    1. All internal variables fall in three classes, denoted by the beginning of the variable:
        - "COPY_varname": These are copies (see 1.) that are regularly sync'ed with internal variables.
        - "__varname":    These are variables only used in the ControlModuleBase-Class
        - "_varname":     These are variables used in derived classes.

    2. Internal variables should only to be accessed though the set_ and get_ functions.
        These functions act on COPIES of internal variables ("__" and "_"), that are sync'd every few
        iterations. How often this is done is adjusted by the variable
        self._NUMBER_CONTROLL_LOOPS_UNTIL_UPDATE. To avoid multiple threads manipulating the same 
        variables at the same time, every manipulation of "COPY_" is surrounded by a thread lock.

    Public Methods:
        get_sensors():                     Returns a copy of the current sensor values.
        get_alarms():                      Returns a List of all alarms, active and logged
        get_active_alarms():               Returns a Dictionary of all currently active alarms.
        get_logged_alarms():               Returns a List of logged alarms, up to maximum lengh of self._RINGBUFFER_SIZE
        get_control(ControlSetting):       Sets a controll-setting. Is updated at latest within self._NUMBER_CONTROLL_LOOPS_UNTIL_UPDATE
        get_past_waveforms():              Returns a List of waveforms of pressure and volume during at the last N breath cycles, N<self._RINGBUFFER_SIZE, AND clears this archive.
        get_target_waveform():             Returns a step-wise linear target waveform, as defined by the current settings.
        start():                           Starts the main-loop of the controller
        stop():                            Stops the main-loop of the controller

    """

    def __init__(self, save_logs: bool = False, flush_every: int = 10):
        """

        Args:
            save_logs (bool): whether sensor data and controls should be saved with the :class:`.DataLogger`
            flush_every (int): flush and rotate logs every n breath cycles
        """

        self.logger = init_logger(__name__)
        self.logger.info('controller init')

        #####################  Algorithm/Program parameters  ##################
        # Hyper-Parameters
        # TODO: These should probably all (or whichever make sense) should be args to __init__ -jls
        self._LOOP_UPDATE_TIME                   = 0.01    # Run the main control loop every 0.01 sec
        self._NUMBER_CONTROLL_LOOPS_UNTIL_UPDATE = 10      # After every 10 main control loop iterations, update COPYs.
        self._RINGBUFFER_SIZE                    = 100     # Maximum number of breath cycles kept in memory
        self._save_logs                          = save_logs   # Keep logs in a file
        self._FLUSH_EVERY                        = flush_every

        #########################  Control management  #########################

        # This is what the machine has controll over:
        self.__control_signal_in  = 0              # State of a valve on the inspiratory side - could be a proportional valve.
        self.__control_signal_out = 0              # State of a valve on the exspiratory side - this is open/close i.e. value in (0,1)
        self._pid_control_flag    = True           # Default is: use PID control
        self.__KP                 = 80             # The weights for the the PID terms
        self.__KI                 = 0
        self.__KD                 = 0


        # Internal Control variables. "SET" indicates that this is set.
        self.__SET_PIP       = CONTROL[ValueName.PIP].default                     # Target PIP pressure
        self.__SET_PIP_TIME  = CONTROL[ValueName.PIP_TIME].default                # Target time to reach PIP in seconds
        self.__SET_PEEP      = CONTROL[ValueName.PEEP].default                    # Target PEEP pressure
        self.__SET_PEEP_TIME = CONTROL[ValueName.PEEP_TIME].default               # Target time to reach PEEP from PIP plateau
        self.__SET_BPM       = CONTROL[ValueName.BREATHS_PER_MINUTE].default      # Target breaths per minute
        self.__SET_I_PHASE   = CONTROL[ValueName.INSPIRATION_TIME_SEC].default    # Target duration of inspiratory phase

        # Derived internal control variables - fully defined by numbers above
        self.__SET_CYCLE_DURATION = 60 / self.__SET_BPM
        self.__SET_E_PHASE        = self.__SET_CYCLE_DURATION - self.__SET_I_PHASE
        self.__SET_T_PLATEAU      = self.__SET_I_PHASE - self.__SET_PIP_TIME
        self.__SET_T_PEEP         = self.__SET_E_PHASE - self.__SET_PEEP_TIME

        # Alarm management; controller can only react to High airway pressure alarms
        self.HAPA = None

        #########################  Data management  #########################

        # These are measurements from the last breath cycle.
        self._DATA_PIP = None         # Measured value of PIP
        self._DATA_PIP_PLATEAU = None # Measured pressure of the plateau
        self._DATA_PIP_TIME = None    # Measured time of reaching PIP plateau
        self._DATA_PEEP = None        # Measured valued of PEEP
        self._DATA_I_PHASE = None     # Measured duration of inspiratory phase
        self.__DATA_LAST_PEEP = None  # Last time of PEEP - by definition end of breath cycle
        self._DATA_BPM = None         # Measured breathing rate, by definition 60sec / length_of_breath_cycle
        self._DATA_VTE = None         # Maximum air displacement in last breath cycle
        self._DATA_P = 0              # Last measurements of the proportional term for PID-control
        self._DATA_I = 0              # Last measurements of the integral term for PID-control
        self._DATA_D = 0              # Last measurements of the differential term for PID-control
        self._DATA_BREATH_COUNT = 0   # Total number of breaths/id of current breath cycle
        self._breath_counter = count() # threadsafe counter

        # Parameters to keep track of breath-cycle
        self.__cycle_start = time.time()
        self.__cycle_waveform = np.array([[0, 0, 0]])                            # To build up the current cycle's waveform
        self.__cycle_waveform_archive = deque(maxlen = self._RINGBUFFER_SIZE)          # An archive of past waveforms.

        # These are measurements that change from timepoint to timepoint
        self._DATA_PRESSURE = 0
        self.__DATA_VOLUME  = 0
        self._DATA_Qin      = 0           # Measurement of the airflow in
        self._DATA_Qout     = 0           # Measurement of the airflow out
        self._DATA_dpdt     = 0           # Current sample of the rate of change of pressure dP/dt in cmH2O/sec
        self._last_update   = time.time()


        #########################  Alarm management  #########################
        self.__active_alarms = {}     # Dictionary of active alarms
        self.__logged_alarms = deque(maxlen = self._RINGBUFFER_SIZE)     # List of all resolved alarms

        # Variable limits to raise alarms, initialized as small deviation of what the controller initializes
        self.__PIP_min          = CONTROL[ValueName.PIP].safe_range[0]
        self.__PIP_max          = CONTROL[ValueName.PIP].safe_range[1]
        self.__PIP_lastset      = time.time()
        self.__PIP_time_min     = CONTROL[ValueName.PIP_TIME].safe_range[0]
        self.__PIP_time_max     = CONTROL[ValueName.PIP_TIME].safe_range[1]
        self.__PIP_time_lastset = time.time()
        self.__PEEP_min         = CONTROL[ValueName.PEEP].safe_range[0]
        self.__PEEP_max         = CONTROL[ValueName.PEEP].safe_range[1]
        self.__PEEP_lastset     = time.time()
        self.__PEEP_time_min    = CONTROL[ValueName.PEEP_TIME].safe_range[0]
        self.__PEEP_time_max    = CONTROL[ValueName.PEEP_TIME].safe_range[1]
        self.__PEEP_time_lastset = time.time()
        self.__bpm_min          = CONTROL[ValueName.BREATHS_PER_MINUTE].safe_range[0]
        self.__bpm_max          = CONTROL[ValueName.BREATHS_PER_MINUTE].safe_range[1]
        self.__bpm_lastset      = time.time()
        self.__I_phase_min      = CONTROL[ValueName.INSPIRATION_TIME_SEC].safe_range[0]
        self.__I_phase_max      = CONTROL[ValueName.INSPIRATION_TIME_SEC].safe_range[1]
        self.__I_phase_lastset  = time.time()

        ############### Initialize COPY variables for threads  ##############
        # COPY variables that later updated on a regular basis
        self.COPY_active_alarms = {}
        self.COPY_logged_alarms = list(self.__logged_alarms)
        self.COPY_sensor_values = None # empty SensorValues can no longer be instantiated -jls

        ###########################  Threading init  #########################
        # Run the start() method as a thread
        self._loop_counter = 0
        self._running = threading.Event()
        self._running.clear()
        self._lock = threading.Lock()
        self._alarm_to_COPY()  #These require the lock
        self._initialize_set_to_COPY()

        # self.__thread = threading.Thread(target=self._start_mainloop, daemon=True)
        # self.__thread.start()
        self.__thread = None

        ############################# Logging ################################
        # Create an instance of the DataLogger class
        self.dl = None
        if self._save_logs:
            try:
                self.dl = DataLogger()
            except OSError as e:
                # raised if not enough space
                # TODO: Log this
                print('couldnt start data logger, not saving logs')
                self._save_logs = False

    def __del__(self):
        if self._save_logs:
            self.dl.close_logfile()

    def _initialize_set_to_COPY(self):
        self._lock.acquire()
        # Copy of the SET variables for threading.
        self.COPY_SET_PIP       = self.__SET_PIP 
        self.COPY_SET_PIP_TIME  = self.__SET_PIP_TIME
        self.COPY_SET_PEEP      = self.__SET_PEEP
        self.COPY_SET_PEEP_TIME = self.__SET_PEEP_TIME
        self.COPY_SET_BPM       = self.__SET_BPM
        self.COPY_SET_I_PHASE   = self.__SET_I_PHASE
        self._lock.release()

    def _alarm_to_COPY(self):
        self._lock.acquire()
        # Update the alarms
        self.COPY_active_alarms = self.__active_alarms.copy()
        self.COPY_logged_alarms = list(self.__logged_alarms)

        # The alarm thresholds
        self.COPY_PIP_min = self.__PIP_min
        self.COPY_PIP_max = self.__PIP_max
        self.COPY_PIP_lastset = self.__PIP_lastset
        self.COPY_PIP_time_min = self.__PIP_time_min 
        self.COPY_PIP_time_max = self.__PIP_time_max
        self.COPY_PIP_time_lastset = self.__PIP_time_lastset
        self.COPY_PEEP_min = self.__PEEP_min
        self.COPY_PEEP_max = self.__PEEP_max
        self.COPY_PEEP_lastset = self.__PEEP_lastset
        self.COPY_PEEP_time_min = self.__PEEP_time_min
        self.COPY_PEEP_time_max = self.__PEEP_time_max
        self.COPY_PEEP_time_lastset = self.__PEEP_time_lastset
        self.COPY_bpm_min = self.__bpm_min 
        self.COPY_bpm_max = self.__bpm_max
        self.COPY_bpm_lastset = self.__bpm_lastset
        self.COPY_I_phase_min = self.__I_phase_min
        self.COPY_I_phase_max = self.__I_phase_max
        self.COPY_I_phase_lastset = self.__I_phase_lastset

        self._lock.release()

    def _sensor_to_COPY(self):
        # These variables have to come from the hardware
        self._lock.acquire()
        # Make sure you have acquire and release!
        self._lock.release()
        pass

    def _controls_from_COPY(self):
        # Update SET variables
        self._lock.acquire()

        #Update values
        self.__SET_PIP       = self.COPY_SET_PIP
        self.__SET_PIP_TIME  = self.COPY_SET_PIP_TIME
        self.__SET_PEEP      = self.COPY_SET_PEEP
        self.__SET_PEEP_TIME = self.COPY_SET_PEEP_TIME
        self.__SET_BPM       = self.COPY_SET_BPM
        self.__SET_I_PHASE   = self.COPY_SET_I_PHASE

        #Update derived values
        self.__SET_CYCLE_DURATION = 60 / self.__SET_BPM
        self.__SET_E_PHASE = self.__SET_CYCLE_DURATION - self.__SET_I_PHASE
        self.__SET_T_PLATEAU = self.__SET_I_PHASE - self.__SET_PIP_TIME
        self.__SET_T_PEEP = self.__SET_E_PHASE - self.__SET_PEEP_TIME

        #Update new confidence intervals
        self.__PIP_min          = self.COPY_PIP_min
        self.__PIP_max          = self.COPY_PIP_max 
        self.__PIP_lastset      = self.COPY_PIP_lastset  
        self.__PIP_time_min     = self.COPY_PIP_time_min  
        self.__PIP_time_max     = self.COPY_PIP_time_max  
        self.__PIP_time_lastset = self.COPY_PIP_time_lastset  
        self.__PEEP_min         = self.COPY_PEEP_min 
        self.__PEEP_max         = self.COPY_PEEP_max  
        self.__PEEP_lastset     = self.COPY_PEEP_lastset
        self.__PEEP_time_min    = self.COPY_PEEP_time_min
        self.__PEEP_time_max    = self.COPY_PEEP_time_max
        self.__PEEP_time_lastset = self.COPY_PEEP_time_lastset
        self.__bpm_min          = self.COPY_bpm_min 
        self.__bpm_max          = self.COPY_bpm_max  
        self.__bpm_lastset      = self.COPY_bpm_lastset  
        self.__I_phase_min      = self.COPY_I_phase_min  
        self.__I_phase_max      = self.COPY_I_phase_max 
        self.__I_phase_lastset  = self.COPY_I_phase_lastset  

        self._lock.release()

    def __test_critical_levels(self, min, max, value, name):
        '''
        This tests whether a variable is within bounds.
        If it is, and an alarm existed, then the "end_time" is set.
        If it is NOT, a new alarm is generated and appendede to the alarm-list.
        Input:
            min:           minimum value  (e.g. 2)
            max:           maximum value  (e.g. 5)
            value:         test value   (e.g. 3)
            name:          parameter type (e.g. "PIP", "PEEP" etc.)
        '''
        pass
        # if (value < min) or (value > max):  # If the variable is not within limits
        #     if name not in self.__active_alarms.keys():  # And and alarm for that variable doesn't exist yet -> RAISE ALARM.
        #         new_alarm = Alarm(alarm_name=name, active=True, severity=AlarmSeverity.HIGH, value=value,
        #                           start_time=time.time(), end_time=None)
        #         self.__active_alarms[name] = new_alarm
        # else:  # Else: if the variable is within bounds,
        #     if name in self.__active_alarms.keys():  # And an alarm exists -> inactivate it.
        #         old_alarm = self.__active_alarms[name]
        #         old_alarm.end_time = time.time()
        #         old_alarm.active = False
        #         self.__logged_alarms.append(old_alarm)
        #         del self.__active_alarms[name]

    def __analyze_last_waveform(self):
        ''' This goes through the last waveform, and updates VTE, PEEP, PIP, PIP_TIME, I_PHASE, FIRST_PEEP and BPM.'''
        if len(self.__cycle_waveform_archive) > 1:  # Only if there was a previous cycle
            data = self.__cycle_waveform_archive[-1]
            phase = data[:, 0]
            pressure = data[:, 1]
            mean_pressure = np.mean(pressure)
            volume = data[:, 2]

            self._DATA_VTE = np.max(volume) - np.min(volume)

            # get the pressure niveau heuristically (much faster than fitting)
            # 20/80 percentile of pressure values below/above mean
            # Assumption: waveform is mostly between both plateaus
            if np.isfinite(mean_pressure):
                self._DATA_PEEP = np.percentile(pressure[ pressure < mean_pressure], 20 )
                self._DATA_PIP_PLATEAU  = np.percentile(pressure[ pressure > mean_pressure], 80 )
                self._DATA_PIP  = np.percentile(pressure[ pressure > mean_pressure], 95 )             #PIP is defined as the maximum, here 95% to account for outliers
                self._DATA_PIP_TIME = phase[np.min(np.where(pressure > self._DATA_PIP_PLATEAU*0.9))]
                self._DATA_I_PHASE = phase[np.max(np.where(pressure > self._DATA_PIP_PLATEAU*0.9))]
            else:
                self._DATA_PEEP = np.nan
                self._DATA_PIP_PLATEAU  = np.nan
                self._DATA_PIP  = np.nan
                self._DATA_PIP_TIME = np.nan
                self._DATA_I_PHASE = np.nan

            # and measure the breaths per minute
            self._DATA_BPM = 60. / phase[-1]  # 60 sec divided by the duration of last waveform

    def __update_alarms(self):
        ''' This goes through the values obtained from the last waveform, and updates alarms.'''
        if len(self.__cycle_waveform_archive) > 1 : # Only if there was a previous cycle
            self.__test_critical_levels(min=self.__PIP_min, max=self.__PIP_max, value=self._DATA_PIP, name=ValueName.PIP)
            self.__test_critical_levels(min=self.__PIP_time_min, max=self.__PIP_time_max, value=self._DATA_PIP_TIME, name=ValueName.PIP_TIME)
            self.__test_critical_levels(min=self.__PEEP_min, max=self.__PEEP_max, value=self._DATA_PEEP, name=ValueName.PEEP)
            self.__test_critical_levels(min=self.__bpm_min, max=self.__bpm_max, value=self._DATA_BPM, name=ValueName.BREATHS_PER_MINUTE)
            self.__test_critical_levels(min=self.__I_phase_min, max=self.__I_phase_max, value=self._DATA_I_PHASE, name=ValueName.INSPIRATION_TIME_SEC)

    def get_sensors(self) -> SensorValues:
        # Make sure to return a copy of the instance
        self._lock.acquire()
        #cp = copy.deepcopy( self.COPY_sensor_values )
        # don't need to deepcopy because a new SensorValues object is created
        # each time and it copies each individual value as it's created
        cp = copy.copy(self.COPY_sensor_values)
        self._lock.release()
        return cp

    # def get_alarms(self) -> List[Alarm]:
    #     # Returns all alarms as a list
    #     self._lock.acquire()
    #     new_alarm_list = self.COPY_logged_alarms.copy()
    #     for alarm_key in self.COPY_active_alarms.keys():
    #         new_alarm_list.append(self.COPY_active_alarms[alarm_key])
    #     self._lock.release()
    #     return new_alarm_list

    def get_active_alarms(self):
        # Returns only the active alarms
        self._lock.acquire()
        active_alarms = self.COPY_active_alarms.copy() # Make sure to return a copy
        self._lock.release()
        return active_alarms

    def get_logged_alarms(self) -> List[Alarm]:
        # Returns only the inactive alarms
        self._lock.acquire()
        logged_alarms = self.COPY_logged_alarms.copy()
        self._lock.release()
        return logged_alarms



    def set_control(self, control_setting: ControlSetting):
        ''' Updates the entry of COPY contained in the control settings'''
        self._lock.acquire()

        if control_setting.name == ValueName.PIP:
            self.COPY_SET_PIP = control_setting.value
            self.COPY_PIP_min = control_setting.min_value
            self.COPY_PIP_max = control_setting.max_value
            self.COPY_PIP_lastset = control_setting.timestamp

        elif control_setting.name == ValueName.PIP_TIME:
            self.COPY_SET_PIP_TIME = control_setting.value
            self.COPY_PIP_time_min = control_setting.min_value
            self.COPY_PIP_time_max = control_setting.max_value
            self.COPY_PIP_time_lastset = control_setting.timestamp

        elif control_setting.name == ValueName.PEEP:
            self.COPY_SET_PEEP = control_setting.value
            self.COPY_PEEP_min = control_setting.min_value
            self.COPY_PEEP_max = control_setting.max_value
            self.COPY_PEEP_lastset = control_setting.timestamp

        elif control_setting.name == ValueName.BREATHS_PER_MINUTE:
            self.COPY_SET_BPM = control_setting.value
            self.COPY_bpm_min = control_setting.min_value
            self.COPY_bpm_max = control_setting.max_value
            self.COPY_bpm_lastset = control_setting.timestamp

        elif control_setting.name == ValueName.INSPIRATION_TIME_SEC:
            self.COPY_SET_I_PHASE = control_setting.value
            self.COPY_I_phase_min = control_setting.min_value
            self.COPY_I_phase_max = control_setting.max_value
            self.COPY_I_phase_lastset = control_setting.timestamp

        elif control_setting.name == ValueName.PEEP_TIME:
            self.COPY_SET_PEEP_TIME = control_setting.value
            self.COPY_PEEP_min = control_setting.min_value
            self.COPY_PEEP_max = control_setting.max_value
            self.COPY_PEEP_lastset = control_setting.timestamp

        else:
            raise KeyError("You cannot set the variabe: " + str(control_setting.name))

        if self._save_logs:
            self.dl.store_control_command(control_setting)

        self._lock.release()

    def get_control(self, control_setting_name: ValueName) -> ControlSetting:
        ''' Gets values of the COPY of the control settings. '''
        
        self._lock.acquire()
        if control_setting_name == ValueName.PIP:
            return_value = ControlSetting(control_setting_name,
                                  self.COPY_SET_PIP,
                                  self.COPY_PIP_min,
                                  self.COPY_PIP_max,
                                  self.COPY_PIP_lastset)
        elif control_setting_name == ValueName.PIP_TIME:
            return_value = ControlSetting(control_setting_name,
                                  self.COPY_SET_PIP_TIME,
                                  self.COPY_PIP_time_min,
                                  self.COPY_PIP_time_max,
                                  self.COPY_PIP_time_lastset, )
        elif control_setting_name == ValueName.PEEP:
            return_value = ControlSetting(control_setting_name,
                                  self.COPY_SET_PEEP,
                                  self.COPY_PEEP_min,
                                  self.COPY_PEEP_max,
                                  self.COPY_PEEP_lastset)
        elif control_setting_name == ValueName.BREATHS_PER_MINUTE:
            return_value = ControlSetting(control_setting_name,
                                  self.COPY_SET_BPM,
                                  self.COPY_bpm_min,
                                  self.COPY_bpm_max,
                                  self.COPY_bpm_lastset)
        elif control_setting_name == ValueName.INSPIRATION_TIME_SEC:
            return_value = ControlSetting(control_setting_name,
                                  self.COPY_SET_I_PHASE,
                                  self.COPY_I_phase_min,
                                  self.COPY_I_phase_max,
                                  self.COPY_I_phase_lastset)
        elif control_setting_name == ValueName.PEEP_TIME:
            return_value = ControlSetting(control_setting_name,
                                          self.COPY_SET_PEEP_TIME,
                                          self.COPY_PEEP_time_min,
                                          self.COPY_PEEP_time_max,
                                          self.COPY_PEEP_time_lastset)
        else:
            raise KeyError("You cannot set the variabe: " + str(control_setting_name))

        self._lock.release()

        return return_value

    def __get_PID_error(self, ytarget, yis, dt):
        error_new = ytarget - yis                   # New value of the error

        RC = 0.5  # Time constant in seconds
        s = dt / (dt + RC)
        self._DATA_I = self._DATA_I + s*(error_new - self._DATA_I)     # Integral term on some timescale RC  -- TODO: If used, for real system, add integral windup
        self._DATA_D = error_new - self._DATA_P
        self._DATA_P = error_new

    def __calculate_control_signal_in(self):
        self.__control_signal_in  = 0            # Some setting for the maximum flow.
        self.__control_signal_in +=  self.__KP*self._DATA_P
        self.__control_signal_in +=  self.__KI*self._DATA_I
        self.__control_signal_in +=  self.__KD*self._DATA_D

    def _get_control_signal_in(self):
        ''' This is the PID controlled signal on the inspiratory side '''
        return self.__control_signal_in

    def _get_control_signal_out(self):
        ''' This is the control signal (open/close) on the expiratory side '''
        return self.__control_signal_out

    def _PID_reset(self):
        ''' resets the PID cycle to zero'''
        self.__cycle_start = time.time()

    def _PID_update(self, dt):
        ''' 
        This instantiates the control algorithms.
        During the breathing cycle, it goes through the four states:
           1) Rise to PIP
           2) Sustain PIP pressure
           3) Quick fall to PEEP
           4) Sustaint PEEP pressure
        Once the cycle is complete, it checks the cycle for any alarms, and starts a new one.
        A record of pressure/volume waveforms is kept in self.__cycle_waveform_archive

            dt: Time since last update in seconds 

        '''
        now = time.time()
        cycle_phase = now - self.__cycle_start
        next_cycle = False

        self.__DATA_VOLUME += dt * ( self._DATA_Qin - self._DATA_Qout )  # Integrate what has happened within the last few seconds from the measurements of Qin and Qout

        if cycle_phase < self.__SET_PIP_TIME:

            if self._pid_control_flag:
                target_pressure = cycle_phase*(self.__SET_PIP - self.__SET_PEEP) / self.__SET_PIP_TIME  + self.__SET_PEEP
                self.__get_PID_error(yis = self._DATA_PRESSURE, ytarget = target_pressure, dt = dt)
                self.__calculate_control_signal_in()
                self.__control_signal_out = 0   # close out valve
                if self._DATA_PRESSURE > self.__SET_PIP:
                    self.__control_signal_in = 0
            else:
                self.__control_signal_in = np.inf                                                        # STATE CONTROL: to PIP, air in as fast as possible
                self.__control_signal_out = 0
                if self._DATA_PRESSURE > self.__SET_PIP:
                    self.__control_signal_in = 0

        elif cycle_phase < self.__SET_I_PHASE:                                                           # then, we control PIP
            if self._pid_control_flag:
                self.__get_PID_error(yis = self._DATA_PRESSURE, ytarget = self.__SET_PIP, dt = dt)
                self.__calculate_control_signal_in()
                if self._DATA_PRESSURE > self.__SET_PIP+0.5:                                              
                    self.__control_signal_out = 1                                                        # if exceeded, we open the exhaust valve
                else:
                    self.__control_signal_out = 0                                                        # close out valve
            else:
                self.__control_signal_in = 0                                                             # STATE CONTROL: keep PIP plateau, let air in if below
                self.__control_signal_out = 0
                if self._DATA_PRESSURE < self.__SET_PIP:
                    self.__control_signal_in = np.inf
                if self._DATA_PRESSURE > self.__SET_PIP:
                    self.__control_signal_out = 1

        elif cycle_phase < self.__SET_PEEP_TIME + self.__SET_I_PHASE:                                     # then, we drop pressure to PEEP
            if self._pid_control_flag:
                target_pressure = self.__SET_PIP - (cycle_phase - self.__SET_I_PHASE) * (self.__SET_PIP - self.__SET_PEEP) / self.__SET_PEEP_TIME
                self.__get_PID_error(yis = self._DATA_PRESSURE, ytarget = target_pressure, dt = dt)
                self.__calculate_control_signal_in()
                self.__control_signal_out =  1
                if self._DATA_PRESSURE < self.__SET_PEEP - 1:
                    self.__control_signal_out = 0
                    self.__control_signal_in = 0
            else:
                self.__control_signal_in = 0
                self.__control_signal_out = 1
                if self._DATA_PRESSURE < self.__SET_PEEP:
                    self.__control_signal_out = 0
        elif cycle_phase < self.__SET_CYCLE_DURATION:                                                     # and control around PEEP
            if self._pid_control_flag:
                self.__get_PID_error(yis = self._DATA_PRESSURE, ytarget = self.__SET_PEEP, dt = dt)
                self.__calculate_control_signal_in()
                if self._DATA_PRESSURE > self.__SET_PEEP + 1:
                    self.__control_signal_out = 1
                else:
                    self.__control_signal_out = 0
            else:                                                                                         # STATE CONTROL: keeping PEEP, let air in if below
                self.__control_signal_in = 0
                self.__control_signal_out = 0
                if self._DATA_PRESSURE < self.__SET_PEEP:
                    self.__control_signal_in = np.inf
                if self._DATA_PRESSURE > self.__SET_PEEP:
                    self.__control_signal_out = 1

        else:
            self.__cycle_start = time.time()  # New cycle starts
            self.__DATA_VOLUME = 0            # ... start at zero volume in the lung
            self._DATA_dpdt    = 0            # and restart the rolling average for the dP/dt estimation
            next_cycle = True
        
        if self.check_high_pressure_alert():   # HAPA overwrites all other signals
            self.__SET_PIP = 30                # Default: PIP to 30
            self.__control_signal_out = np.inf
            self.__control_signal_in  = 0

        if next_cycle:                        # if a new breath cycle has started
            # increment breath_cycle tracker
            self._DATA_BREATH_COUNT = next(self._breath_counter)
            if len(self.__cycle_waveform) > 1:
                self.__cycle_waveform_archive.append( self.__cycle_waveform )
            self.__cycle_waveform = np.array([[0, self._DATA_PRESSURE, self.__DATA_VOLUME]])
            self.__analyze_last_waveform()    # Analyze last waveform
            self.__update_alarms()            # Run alarm detection over last cycle's waveform
            self._sensor_to_COPY()            # Get the fit values from the last waveform directly into sensor values

            if self._save_logs and self._DATA_BREATH_COUNT % self._FLUSH_EVERY == 0:
                self.dl.flush_logfile()        # If we kept records, flush the data from the previous breath cycle
                self.dl.rotation_newfile()     # And Check whether we run out of space for the logger

        else:
            self.__cycle_waveform = np.append(self.__cycle_waveform, [[cycle_phase, self._DATA_PRESSURE, self.__DATA_VOLUME]], axis=0)

        if self._save_logs:
            self.__save_values()

    def check_high_pressure_alert(self):
        """
        The only alarm that has to be raised by the controller is High Airway Pressure.
        """
        if self._DATA_PRESSURE > 80:                             # TODO: WHAT IS THE LIMIT?
            if self.HAPA is None:
                self.HAPA = time.time()
            if time.time() - self.HAPA > 0.1:  # 100 ms active to avoid being triggered by coughs
                return True
        else:
            self.HAPA = None
        return False

    def __save_values(self):
        """
            Small helper function to store key parameters in the main PID control loop
        """
        # Make the sensor value instance
        sensor_values =  SensorValues(vals={
        ValueName.PIP.name                  : self._DATA_PIP,
        ValueName.PEEP.name                 : self._DATA_PEEP,
        ValueName.FIO2.name                 : 0,
        ValueName.PRESSURE.name             : self._DATA_PRESSURE,
        ValueName.VOLUME                    : self.__DATA_VOLUME,
        ValueName.FLOW                      : self._DATA_Qin-self._DATA_Qout,
        ValueName.VTE.name                  : self._DATA_VTE,
        ValueName.BREATHS_PER_MINUTE.name   : self._DATA_BPM,
        ValueName.INSPIRATION_TIME_SEC.name : self._DATA_I_PHASE,
        'timestamp'                         : time.time(),
        'loop_counter'                      : self._loop_counter,
        'breath_count'                      : self._DATA_BREATH_COUNT
        })

        #And the control value instance
        control_values = ControlValues(
            control_signal_in = self.__control_signal_in,
            control_signal_out = self.__control_signal_out,
            flow_in = self._DATA_Qin,
            flow_out = self._DATA_Qout
        )

        #And save both
        self.dl.store_waveform_data(sensor_values, control_values)

    def get_past_waveforms(self):
        # Returns a list of past waveforms.
        # Format:
        #     Returns a list of [Nx3] waveforms, of [time, pressure, volume]
        #     Most recent entry is waveform_list[-1]
        # Note:
        #     After calling this function, archive is emptied!
        self._lock.acquire()
        archive = list( self.__cycle_waveform_archive ) # Make sure to return a copy as a list
        self.__cycle_waveform_archive = deque(maxlen = self._RINGBUFFER_SIZE)
        self.__cycle_waveform_archive.append(archive[-1])
        self._lock.release()
        return archive

    def get_target_waveform(self):
        # Returns the target waveform, drawn as a sketch of a stepwise linear function
        # Format is time-points, pressure values - to be connected with straight lines
        #         ______
        #        /      \                         <- Sketch waveform of single breath cycle
        #       /        \
        #      /          \____________
        #
        #     ^  ^     ^  ^           ^
        #     A  B     C  D           E           <- Critical time points

        self._lock.acquire()
        wv = np.array([
        (0, self.__SET_PEEP),                                            # A: start of the waveform
        (self.__SET_PIP_TIME, self.__SET_PIP),                           # B: reaching PIP within PIP_TIME
        (self.__SET_I_PHASE, self.__SET_PIP),                            # C: keeping the plateau during I_Phase
        (self.__SET_PEEP_TIME + self.__SET_I_PHASE, self.__SET_PEEP),    # D: reaching PEEP within PEEP TIME
        (self.__SET_CYCLE_DURATION, self.__SET_PEEP)])                    # E: Cycle ends
        self._lock.release()
        return wv

    def _start_mainloop(self):
        # This will depend on simulation or reality
        pass   

    def start(self):
        if self.__thread is None or not self.__thread.is_alive():  # If the previous thread has been stopped, make a new one.
            self._running.set()
            self.__thread = threading.Thread(target=self._start_mainloop, daemon=True)
            self.__thread.start()
        else:
            print("Main Loop already running.")

    def stop(self):

        if self.__thread is not None and self.__thread.is_alive():
            self._running.clear()
        else:
            print("Main Loop is not running.")

        if self._save_logs:               # If we kept records, flush the data
            self.dl.close_logfile()


    def is_running(self):
        # TODO: this should be better thread-safe variable
        return self._running.is_set()

    def do_pid_control(self):
        if self._pid_control_flag:
            print("Already running PID control.")
        self._pid_control_flag = True

    def do_state_control(self):
        if not self._pid_control_flag:
            print("Already running State control.")
        self._pid_control_flag = False


class ControlModuleDevice(ControlModuleBase):
    # Implement ControlModuleBase functions
    def __init__(self):
        ControlModuleBase.__init__(self)
        self.HAL = io.Hal(config_file='vent/io/config/dinky-devices.ini')
        self._sensor_to_COPY()

    def _sensor_to_COPY(self):
        # And the sensor measurements
        self._lock.acquire()
<<<<<<< HEAD
        self.COPY_sensor_values = SensorValues(
            vals = {
                ValueName.PIP                  : self._DATA_PIP,
                ValueName.PEEP                 : self._DATA_PEEP,
                ValueName.FIO2                 : 70,
                ValueName.TEMP                 : -1,
                ValueName.HUMIDITY             : -1,
                ValueName.PRESSURE             : self.HAL.pressure,
                ValueName.VTE                  : self._DATA_VTE,
                ValueName.BREATHS_PER_MINUTE   : self._DATA_BPM,
                ValueName.INSPIRATION_TIME_SEC : self._DATA_I_PHASE,
                ValueName.VOLUME               : self.__DATA_VOLUME,
                ValueName.FLOW                 : self._DATA_Qin-self._DATA_Qout,
                'timestamp'                    : time.time(),
                'loop_counter'                 : self._loop_counter,
                'breath_count'                 : self._DATA_BREATH_COUNT
            }
        )
=======
        self.COPY_sensor_values = SensorValues(vals={
            ValueName.PIP.name                  : self._DATA_PIP,
            ValueName.PEEP.name                 : self._DATA_PEEP,
            ValueName.FIO2.name                 : 70,
            ValueName.PRESSURE.name             : self.HAL.pressure,
            ValueName.VTE.name                  : self._DATA_VTE,
            ValueName.BREATHS_PER_MINUTE.name   : self._DATA_BPM,
            ValueName.INSPIRATION_TIME_SEC.name : self._DATA_I_PHASE,
            'timestamp'                  : time.time(),
            'loop_counter'             : self._loop_counter,
            'breath_count': self._DATA_BREATH_COUNT
        })
>>>>>>> 355b570f
        self._lock.release()

    def _start_mainloop(self):
        # start running, this should be run as a thread! 
        # Compare to initialization in Base Class!

        update_copies = self._NUMBER_CONTROLL_LOOPS_UNTIL_UPDATE

        while self._running:
            time.sleep(self._LOOP_UPDATE_TIME)
            self._loop_counter += 1
            now = time.time()
            dt = now - self._last_update                            # Time sincle last cycle of main-loop

            if dt > CONTROL[ValueName.BREATHS_PER_MINUTE].default / 4:                                                      # TODO: RAISE HARDWARE ALARM, no update should be so long
                print("Restarted cycle.")
                self._PID_reset()
                dt = self._LOOP_UPDATE_TIME

            self._DATA_PRESSURE = self.HAL.pressure                 # Get a pressure measurement from HAL

            self._PID_update(dt = dt)                               # Update the PID Controller

            valve_open_in = self._get_control_signal_in()           # Inspiratory side: get control signal for PropValve
            self.HAL.setpoint_in = max(min(100, valve_open_in), 0)

            self.HAL.setpoint_ex = self._get_control_signal_out()          # Expiratory side: get control signal for Solenoid
            '''
            if(self.HAL.setpoint_ex == 0):
                self.HAL._expiratory_valve.close()
            else:
                self.HAL._expiratory_valve.open()
            '''

            self._DATA_Qout = self.HAL.flow_ex                     # Flow sensor on Expiratory side
            self._DATA_Qin  = self.HAL.flow_in                      # Flow sensor on inspiratory side. NOTE: used to calculate VTE
            self._last_update = now

            if update_copies == 0:
                self._controls_from_COPY()     # Update controls from possibly updated values as a chunk
                self._alarm_to_COPY()          # Copy current alarms and settings to COPY
                self._sensor_to_COPY()         # Copy sensor values to COPY
                update_copies = self._NUMBER_CONTROLL_LOOPS_UNTIL_UPDATE
            else:
                update_copies -= 1

        # # get final values on stop
        self._controls_from_COPY()  # Update controls from possibly updated values as a chunk
        self._alarm_to_COPY()  # Copy current alarms and settings to COPY
        self._sensor_to_COPY()  # Copy sensor values to COPY



class Balloon_Simulator:
    '''
    This is a imple physics simulator for inflating a balloon. 
    For math, see https://en.wikipedia.org/wiki/Two-balloon_experiment
    '''

    def __init__(self, leak):
        # Hard parameters for the simulation
        self.max_volume = 6    # Liters  - 6?
        self.min_volume = 1.5  # Liters - baloon starts slightly inflated.
        self.PC = 40           # Proportionality constant that relates pressure to cm-H2O
        self.P0 = 0            # Baseline/Minimum pressure.
        self.leak = leak

        self.temperature = 37  # keep track of these, as they are important output variable
        self.humidity = 90
        self.fio2 = 60

        # Dynamical parameters - these are the initial conditions
        self.current_flow     = 0  # in unit  liters/sec

        self.set_Qin          = 0  # set flow of a prop valve on inspiratory side      -- liters/second
        self.Qin              = 0  # exact flow of a prop valve on inspiratory side    -- liters/second

        self.set_Qout         = 0  # 0|max - setting of an solenoid on expiratory side -- liters/second
        self.Qout             = 0  # exact flow through the solenoid

        self.current_pressure = 0  # in unit  cm-H2O
        self.r_real = (3 * self.min_volume / (4 * np.pi)) ** (1 / 3)  # size of the lung
        self.current_volume = self.min_volume                         # in unit  liters

    def get_pressure(self):
        return self.current_pressure

    def get_volume(self):
        return self.current_volume

    def set_flow_in(self, Qin, dt):
        self.set_Qin = Qin

        Qin_clip = np.min([Qin, 2])                # Flows have to be positive, and reasonable. Nothing here is faster that 2 l/s
        Qin_clip = np.max([Qin_clip, 0])
        self.Qin     = Qin_clip                    # Assume the set-value is also the true value for prop

    def set_flow_out(self, Qout, dt):
        self.set_Qout = Qout

        Qout_clip = np.min([Qout, 2])                    # Flows have to be positive, and reasonable. Nothing here is faster that 2 l/s
        Qout_clip = np.max([Qout_clip, 0])
        difference_pressure = self.current_pressure - 0  # Convention: outside is "0"
        conductance = 0.05*Qout_clip                     # This should be in the range of ~1 liter/s for typical max pressure differences
        self.Qout = difference_pressure * conductance    # Target for flow out

    def update(self, dt):  # Performs an update of duration dt [seconds]

        if dt<1:                                        # This is the simulation, so not quite so important,
            self.current_flow = self.Qin - self.Qout     # But no update should take longer than that
            self.current_volume += self.current_flow * dt

            if self.leak:
                RC = 5  # pulled 5 sec out of my hat
                s = dt / (RC + dt)
                self.current_volume = self.current_volume + s * (self.min_volume - self.current_volume)

            # This is from the baloon equation, uses helper variable (the baloon radius)
            self.r_real = (3 * self.current_volume / (4 * np.pi)) ** (1 / 3)
            r0 = (3 * self.min_volume / (4 * np.pi)) ** (1 / 3)

            self.current_pressure = self.P0 + (self.PC / (r0 ** 2 * self.r_real)) * (1 - (r0 / self.r_real) ** 6)

            # Temperature, humidity and o2 fluctuations modelled as OUprocess
            self.temperature = self.OUupdate(self.temperature, dt=dt, mu=37, sigma=0.3, tau=1)
            self.fio2 = self.OUupdate(self.fio2, dt=dt, mu=60, sigma=5, tau=1)
            self.humidity = self.OUupdate(self.humidity, dt=dt, mu=90, sigma=5, tau=1)
            if self.humidity > 100:
                self.humidity = 100
        else:
            self._reset()
            print(self.current_pressure)


    def OUupdate(self, variable, dt, mu, sigma, tau):
        '''
        This is a simple function to produce an OU process.
        It is used as model for fluctuations in measurement variables.
        inputs:
        variable:   float     value at previous time step
        dt      :   timestep
        mu      :   mean
        sigma   :   noise amplitude
        tau     :   time scale
        returns:
        new_variable :  value of "variable" at next time step
        '''
        dt = max(dt, 0.05)  #Make sure this doesn't go haywire if anything hangs. Max 50ms
        sigma_bis = sigma * np.sqrt(2. / tau)
        sqrtdt = np.sqrt(dt)
        new_variable = variable + dt * (-(variable - mu) / tau) + sigma_bis * sqrtdt * np.random.randn()
        return new_variable

    def _reset(self):
        ''' resets the ballon to standard parameters. '''
        self.set_Qin          = 0
        self.Qin              = 0
        self.set_Qout         = 0
        self.Qout             = 0
        self.current_pressure = 0
        self.r_real = (3 * self.min_volume / (4 * np.pi)) ** (1 / 3)
        self.current_volume = self.min_volume

class ControlModuleSimulator(ControlModuleBase):
    # Implement ControlModuleBase functions
    def __init__(self, simulator_dt = None):
        """
        Args:
            simulator_dt (None, float): if None, simulate dt at same rate controller updates.
                if ``float`` , fix dt updates with this value but still update at _LOOP_UPDATE_TIME
        """
        ControlModuleBase.__init__(self)
        self.Balloon = Balloon_Simulator(leak=False)          # This is the simulation
        self._sensor_to_COPY()

        self.simulator_dt = simulator_dt

    def __SimulatedPropValve(self, x, dt):
        '''
        This simulates the action of a proportional valve.
        Flow-current-curve eye-balled from the datasheet of SMC PVQ31-5G-23-01N  
        https://www.ocpneumatics.com/content/pdfs/PVQ.pdf
        
        x:  Input current [mA]
        dt: Time since last setting in seconds [for the LP filter]
        '''
        flow_new = 1.0*(np.tanh(0.03*(x - 130)) + 1)
        if x>160:
            flow_new = 1.72  #Maximum, ~100 l/min
        if x<0:
            flow_new = 0
        return flow_new

    def __SimulatedSolenoid(self, x):
        '''
        Depending on x, set flow to a binary value.
        Here: flow is either 0 or 1l/sec
        '''
        if x > 0:
            return 1
        else:
            return 0

    def _sensor_to_COPY(self):
        # And the sensor measurements
        self._lock.acquire()
        self.COPY_sensor_values = SensorValues(vals={
<<<<<<< HEAD
            ValueName.PIP                       : self._DATA_PIP,
            ValueName.PEEP                      : self._DATA_PEEP,
            ValueName.FIO2                      : self.Balloon.fio2,
            ValueName.TEMP                      : self.Balloon.temperature,
            ValueName.HUMIDITY                  : self.Balloon.humidity,
            ValueName.PRESSURE                  : self.Balloon.current_pressure,
            ValueName.VTE                       : self._DATA_VTE,
            ValueName.VOLUME                    : self.Balloon.current_volume,
            ValueName.BREATHS_PER_MINUTE        : self._DATA_BPM,
            ValueName.INSPIRATION_TIME_SEC      : self._DATA_I_PHASE,
            ValueName.FLOW                      : self._DATA_Qin-self._DATA_Qout,
            'timestamp'                         : time.time(),
            'loop_counter'                      : self._loop_counter,
            'breath_count'                      : self._DATA_BREATH_COUNT
=======
            ValueName.PIP.name                  : self._DATA_PIP,
            ValueName.PEEP.name                 : self._DATA_PEEP,
            ValueName.FIO2.name                 : self.Balloon.fio2,
            ValueName.PRESSURE.name             : self.Balloon.current_pressure,
            ValueName.VTE.name                  : self._DATA_VTE,
            ValueName.BREATHS_PER_MINUTE.name   : self._DATA_BPM,
            ValueName.INSPIRATION_TIME_SEC.name : self._DATA_I_PHASE,
            'timestamp'                  : time.time(),
            'loop_counter'             : self._loop_counter,
            'breath_count': self._DATA_BREATH_COUNT
>>>>>>> 355b570f
        })
        self._lock.release()


    def _start_mainloop(self):
        # start running, this should be run as a thread! 
        # Compare to initialization in Base Class!

        update_copies = self._NUMBER_CONTROLL_LOOPS_UNTIL_UPDATE

        while self._running.is_set():
            time.sleep(self._LOOP_UPDATE_TIME)
            self._loop_counter += 1
            now = time.time()
            if self.simulator_dt:
                dt = self.simulator_dt
            else:
                dt = now - self._last_update                            # Time sincle last cycle of main-loop
                if dt > 0.5:                                            # TODO: RAISE HARDWARE ALARM, no update should take longer than 0.5 sec
                    # TODO: Log this
                    print("Restarted cycle.")
                    self._PID_reset()
                    self.Balloon._reset()
                    dt = self._LOOP_UPDATE_TIME

            self.Balloon.update(dt = dt)                            # Update the state of the balloon simulation
            self._DATA_PRESSURE = self.Balloon.get_pressure()       # Get a pressure measurement from balloon and tell controller             --- SENSOR 1

            self._PID_update(dt = dt)                               # Update the PID Controller

            x = self._get_control_signal_in()                       # Inspiratory side: get control signal for PropValve
            Qin = self.__SimulatedPropValve(x, dt = dt)             # And calculate the produced flow Qin

            y = self._get_control_signal_out()                      # Expiratory side: get control signal for Solenoid
            Qout = self.__SimulatedSolenoid(y)                      # Set expiratory flow rate, Qout

            self.Balloon.set_flow_in(Qin, dt = dt)                  # Set the flow rates for the Balloon simulator
            self.Balloon.set_flow_out(Qout, dt = dt)

            self._DATA_Qout = self.Balloon.Qout                     # Tell controller the expiratory flow rate, _DATA_Qout                    --- SENSOR 2
            self._DATA_Qin  = self.Balloon.Qin                      # Tell controller the expiratory flow rate, _DATA_Qin                     --- SENSOR 3
            self._last_update = now

            if update_copies == 0:
                self._controls_from_COPY()     # Update controls from possibly updated values as a chunk
                self._alarm_to_COPY()          # Copy current alarms and settings to COPY
                self._sensor_to_COPY()         # Copy sensor values to COPY
                update_copies = self._NUMBER_CONTROLL_LOOPS_UNTIL_UPDATE
            else:
                update_copies -= 1

        # # get final values on stop
        self._controls_from_COPY()  # Update controls from possibly updated values as a chunk
        self._alarm_to_COPY()  # Copy current alarms and settings to COPY
        self._sensor_to_COPY()  # Copy sensor values to COPY




def get_control_module(sim_mode=False, simulator_dt = None):
    if sim_mode == True:
        return ControlModuleSimulator(simulator_dt=simulator_dt)
    else:
        return ControlModuleDevice()<|MERGE_RESOLUTION|>--- conflicted
+++ resolved
@@ -726,14 +726,11 @@
     def _sensor_to_COPY(self):
         # And the sensor measurements
         self._lock.acquire()
-<<<<<<< HEAD
         self.COPY_sensor_values = SensorValues(
             vals = {
                 ValueName.PIP                  : self._DATA_PIP,
                 ValueName.PEEP                 : self._DATA_PEEP,
                 ValueName.FIO2                 : 70,
-                ValueName.TEMP                 : -1,
-                ValueName.HUMIDITY             : -1,
                 ValueName.PRESSURE             : self.HAL.pressure,
                 ValueName.VTE                  : self._DATA_VTE,
                 ValueName.BREATHS_PER_MINUTE   : self._DATA_BPM,
@@ -745,20 +742,6 @@
                 'breath_count'                 : self._DATA_BREATH_COUNT
             }
         )
-=======
-        self.COPY_sensor_values = SensorValues(vals={
-            ValueName.PIP.name                  : self._DATA_PIP,
-            ValueName.PEEP.name                 : self._DATA_PEEP,
-            ValueName.FIO2.name                 : 70,
-            ValueName.PRESSURE.name             : self.HAL.pressure,
-            ValueName.VTE.name                  : self._DATA_VTE,
-            ValueName.BREATHS_PER_MINUTE.name   : self._DATA_BPM,
-            ValueName.INSPIRATION_TIME_SEC.name : self._DATA_I_PHASE,
-            'timestamp'                  : time.time(),
-            'loop_counter'             : self._loop_counter,
-            'breath_count': self._DATA_BREATH_COUNT
-        })
->>>>>>> 355b570f
         self._lock.release()
 
     def _start_mainloop(self):
@@ -966,12 +949,9 @@
         # And the sensor measurements
         self._lock.acquire()
         self.COPY_sensor_values = SensorValues(vals={
-<<<<<<< HEAD
             ValueName.PIP                       : self._DATA_PIP,
             ValueName.PEEP                      : self._DATA_PEEP,
             ValueName.FIO2                      : self.Balloon.fio2,
-            ValueName.TEMP                      : self.Balloon.temperature,
-            ValueName.HUMIDITY                  : self.Balloon.humidity,
             ValueName.PRESSURE                  : self.Balloon.current_pressure,
             ValueName.VTE                       : self._DATA_VTE,
             ValueName.VOLUME                    : self.Balloon.current_volume,
@@ -981,21 +961,8 @@
             'timestamp'                         : time.time(),
             'loop_counter'                      : self._loop_counter,
             'breath_count'                      : self._DATA_BREATH_COUNT
-=======
-            ValueName.PIP.name                  : self._DATA_PIP,
-            ValueName.PEEP.name                 : self._DATA_PEEP,
-            ValueName.FIO2.name                 : self.Balloon.fio2,
-            ValueName.PRESSURE.name             : self.Balloon.current_pressure,
-            ValueName.VTE.name                  : self._DATA_VTE,
-            ValueName.BREATHS_PER_MINUTE.name   : self._DATA_BPM,
-            ValueName.INSPIRATION_TIME_SEC.name : self._DATA_I_PHASE,
-            'timestamp'                  : time.time(),
-            'loop_counter'             : self._loop_counter,
-            'breath_count': self._DATA_BREATH_COUNT
->>>>>>> 355b570f
         })
         self._lock.release()
-
 
     def _start_mainloop(self):
         # start running, this should be run as a thread! 
